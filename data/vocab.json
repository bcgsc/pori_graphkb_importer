{
    "class": "Vocabulary",
    "defaultNameToSourceId": true,
    "records": {
        "ITD": {
            "deprecated": true,
            "links": [
                {
                    "class": "DeprecatedBy",
                    "target": "internal tandem duplication"
                }
            ]
        },
        "acquired resistance": {
            "links": [
                {
                    "class": "SubClassOf",
                    "target": "resistance"
                },
                {
                    "class": "OppositeOf",
                    "target": "innate resistance"
                }
            ]
        },
        "activating": {
            "deprecated": true,
            "links": [
                {
                    "class": "DeprecatedBy",
                    "target": "increased function"
                }
            ]
        },
        "activating mutation": {
            "links": [
                {
                    "class": "AliasOf",
                    "target": "gain of function"
                }
            ]
        },
        "adverse response": {
            "deprecated": true,
            "links": [
                {
                    "class": "DeprecatedBy",
                    "target": "increased toxicity"
                }
            ]
        },
        "alteration": {
            "deprecated": true,
            "links": [
                {
                    "class": "DeprecatedBy",
                    "target": "variant"
                }
            ]
        },
        "amplification": {
            "links": [
                {
                    "class": "SubClassOf",
                    "target": "copy gain"
                }
            ]
        },
        "any expression": {
            "links": [
                {
                    "class": "SubClassOf",
                    "target": "expression variant"
                },
                {
                    "class": "OppositeOf",
                    "target": "no expression"
                }
            ]
        },
        "any protein expression": {
            "links": [
                {
                    "class": "SubClassOf",
                    "target": "any expression"
                },
                {
                    "class": "OppositeOf",
                    "target": "no protein expression"
                }
            ]
        },
        "any rna expression": {
            "links": [
                {
                    "class": "SubClassOf",
                    "target": "any expression"
                },
                {
                    "class": "OppositeOf",
                    "target": "no rna expression"
                }
            ]
        },
        "associated with": {
            "name": "associated with"
        },
        "b2 domain mutation": {
            "links": [
                {
                    "class": "SubClassOf",
                    "target": "domain mutation"
                }
            ]
        },
        "benign": {
            "links": [
                {
                    "class": "SubClassOf",
                    "target": "biological"
                }
            ]
        },
        "biallelic inactivation": {
            "links": [
                {
                    "class": "SubClassOf",
                    "target": "loss of function"
                }
            ]
        },
        "biological": {
            "name": "biological"
        },
        "conditional loss of function": {
            "description": "loss-of-function is predicted or assumed (by the literature) under specific conditions only",
            "links": [
                {
                    "class": "SubClassOf",
                    "target": "loss of function"
                }
            ]
        },
        "cooperative polygenic gain of function": {
            "description": "alterations that have an additive effect together which is not observed with either alteration alone",
            "links": [
                {
                    "class": "SubClassOf",
                    "target": "gain of function"
                }
            ]
        },
        "copy gain": {
            "links": [
                {
                    "class": "SubClassOf",
                    "target": "copy variant"
                }
            ]
        },
        "copy loss": {
            "links": [
                {
                    "class": "SubClassOf",
                    "target": "copy variant"
                }
            ]
        },
        "copy number gain": {
            "deprecated": true,
            "links": [
                {
                    "class": "DeprecatedBy",
                    "target": "copy gain"
                }
            ]
        },
        "copy number loss": {
            "deprecated": true,
            "links": [
                {
                    "class": "DeprecatedBy",
                    "target": "copy loss"
                }
            ]
        },
        "copy number variant": {
            "deprecated": true,
            "links": [
                {
                    "class": "DeprecatedBy",
                    "target": "copy variant"
                }
            ]
        },
        "copy number variation": {
            "deprecated": true,
            "links": [
                {
                    "class": "DeprecatedBy",
                    "target": "copy variant"
                }
            ]
        },
        "copy variant": {
            "links": [
                {
                    "class": "SubClassOf",
                    "target": "structural variant"
                }
            ]
        },
        "copy-neutral loss of heterozygosity": {
            "links": [
                {
                    "class": "SubClassOf",
                    "target": "loss of heterozygosity"
                }
            ]
        },
        "cytoplasmic expression": {
            "deprecated": true,
            "links": [
                {
                    "class": "DeprecatedBy",
                    "target": "cytoplasmic protein expression"
                }
            ]
        },
        "cytoplasmic protein expression": {
            "links": [
                {
                    "class": "SubClassOf",
                    "target": "any protein expression"
                }
            ]
        },
        "decreased dosage": {
            "description": "requires decreased dosage",
            "links": [
                {
                    "class": "SubClassOf",
                    "target": "dosage"
                },
                {
                    "class": "OppositeOf",
                    "target": "increased dosage"
                }
            ]
        },
        "decreased metabolism": {
            "description": "decreased clearance of a drug",
            "links": [
                {
                    "class": "SubClassOf",
                    "target": "metabolism"
                },
                {
                    "class": "OppositeOf",
                    "target": "increased metabolism"
                }
            ]
        },
        "decreased toxicity": {
            "links": [
                {
                    "class": "SubClassOf",
                    "target": "toxicity"
                }
            ]
        },
        "deep deletion": {
            "links": [
                {
                    "class": "SubClassOf",
                    "target": "copy loss"
                }
            ]
        },
        "deleterious": {
            "deprecated": true,
            "links": [
                {
                    "class": "DeprecatedBy",
                    "target": "loss of function"
                }
            ]
        },
        "deleterious mutation": {
            "deprecated": true,
            "links": [
                {
                    "class": "DeprecatedBy",
                    "target": "loss of function mutation"
                }
            ]
        },
        "deletion": {
            "links": [
                {
                    "class": "SubClassOf",
                    "target": "indel"
                },
                {
                    "class": "SubClassOf",
                    "target": "structural variant"
                }
            ]
        },
        "deletion polymorphism": {
            "links": [
                {
                    "class": "SubClassOf",
                    "target": "polymorphism"
                },
                {
                    "class": "SubClassOf",
                    "target": "deletion"
                }
            ]
        },
        "diagnostic indicator": {
            "description": "evidence is diagnostic for a specific disease type, disease subtype or disease state"
        },
        "disruptive fusion": {
            "description": "fusion disrupts the wild-type functionality of one or more of its fusion partners",
            "links": [
                {
                    "class": "SubClassOf",
                    "target": "fusion"
                }
            ]
        },
        "dna binding domain mutation": {
            "links": [
                {
                    "class": "SubClassOf",
                    "target": "domain mutation"
                }
            ]
        },
        "domain duplication": {
            "links": [
                {
                    "class": "SubClassOf",
                    "target": "duplication"
                },
                {
                    "class": "SubClassOf",
                    "target": "domain mutation"
                }
            ]
        },
        "domain mutation": {
            "links": [
                {
                    "class": "SubClassOf",
                    "target": "mutation"
                }
            ]
        },
        "dominant gain of function": {
            "description": "an event whose product adversely affects the normal product resulting in a gain-of-function phenotype",
            "links": [
                {
                    "class": "SubClassOf",
                    "target": "gain of function"
                }
            ]
        },
        "dominant negative": {
            "description": "an event whose product adversely affects the normal product resulting in a loss-of-function phenotype",
            "links": [
                {
                    "class": "SubClassOf",
                    "target": "loss of function"
                }
            ]
        },
        "dosage": {
            "links": [
                {
                    "class": "SubClassOf",
                    "target": "therapeutic indicator"
                }
            ]
        },
        "down-regulated expression": {
            "deprecated": true,
            "links": [
                {
                    "class": "DeprecatedBy",
                    "target": "reduced expression"
                }
            ]
        },
        "down-regulated protein expression": {
            "deprecated": true,
            "links": [
                {
                    "class": "DeprecatedBy",
                    "target": "reduced protein expression"
                }
            ]
        },
        "down-regulated rna expression": {
            "deprecated": true,
            "links": [
                {
                    "class": "DeprecatedBy",
                    "target": "reduced rna expression"
                }
            ]
        },
        "duplication": {
            "links": [
                {
                    "class": "SubClassOf",
                    "target": "structural variant"
                }
            ]
        },
        "eligibility": {
            "name": "eligibility"
        },
        "epigenetic modification": {
            "links": [
                {
                    "class": "SubClassOf",
                    "target": "biological"
                }
            ]
        },
        "epigenetic silencing": {
            "links": [
                {
                    "class": "SubClassOf",
                    "target": "epigenetic modification"
                },
                {
                    "class": "SubClassOf",
                    "target": "no rna expression"
                }
            ]
        },
        "expression": {
            "deprecated": true,
            "links": [
                {
                    "class": "DeprecatedBy",
                    "target": "any expression"
                }
            ]
        },
        "expression variant": {
            "links": [
                {
                    "class": "SubClassOf",
                    "target": "biological"
                }
            ]
        },
        "extension": {
            "description": "A protein change which extends the open reading frame",
            "links": [
                {
                    "class": "SubClassOf",
                    "target": "small mutation"
                }
            ]
        },
        "favourable prognosis": {
            "description": "event imparts a favourable outcome",
            "links": [
                {
                    "class": "SubClassOf",
                    "target": "prognostic indicator"
                }
            ]
        },
        "favours diagnosis": {
            "links": [
                {
                    "class": "SubClassOf",
                    "target": "diagnostic indicator"
                }
            ]
        },
        "focal amplification": {
            "links": [
                {
                    "class": "SubClassOf",
                    "target": "amplification"
                }
            ]
        },
        "frameshift": {
            "deprecated": true,
            "links": [
                {
                    "class": "DeprecatedBy",
                    "target": "frameshift mutation"
                }
            ]
        },
        "frameshift mutation": {
            "links": [
                {
                    "class": "SubClassOf",
                    "target": "small mutation"
                }
            ]
        },
        "frameshift truncation": {
            "deprecated": true,
            "links": [
                {
                    "class": "DeprecatedBy",
                    "target": "truncating frameshift mutation"
                }
            ]
        },
        "functional effect": {
            "links": [
                {
                    "class": "OppositeOf",
                    "target": "no functional effect"
                },
                {
                    "class": "SubClassOf",
                    "target": "biological"
                }
            ]
        },
        "fusion": {
            "links": [
                {
                    "class": "SubClassOf",
                    "target": "structural variant"
                }
            ]
        },
        "gain of function": {
            "description": "event imparts an acquired function on the product leading to a specific observable phenotype",
            "links": [
                {
                    "class": "SubClassOf",
                    "target": "increased function"
                },
                {
                    "class": "OppositeOf",
                    "target": "loss of function"
                }
            ]
        },
        "gene deletion": {
            "links": [
                {
                    "class": "SubClassOf",
                    "target": "copy loss"
                }
            ]
        },
        "haploinsufficient": {
            "description": "an event leading to loss of function in a product that is dosage dependant such that the incomplete loss of function leads to an observable phenotype when event is in a heterozygous state",
            "links": [
                {
                    "class": "SubClassOf",
                    "target": "tumour suppressive"
                }
            ]
        },
        "high signature": {
            "deprecated": true,
            "description": "Alternative to 'strong signature'",
            "links": [
                {
                    "class": "DeprecatedBy",
                    "target": "strong signature"
                }
            ]
        },
        "highly recurrent": {
            "links": [
                {
                    "class": "SubClassOf",
                    "target": "recurrent"
                }
            ]
        },
        "hypermethylation": {
            "links": [
                {
                    "class": "SubClassOf",
                    "target": "methylation variant"
                }
            ]
        },
        "hypomethylation": {
            "links": [
                {
                    "class": "SubClassOf",
                    "target": "methylation variant"
                }
            ]
        },
        "in-frame deletion": {
            "links": [
                {
                    "class": "SubClassOf",
                    "target": "deletion"
                }
            ]
        },
        "in-frame fusion": {
            "links": [
                {
                    "class": "SubClassOf",
                    "target": "fusion"
                }
            ],
            "name": "in-frame fusion"
        },
        "in-frame insertion": {
            "links": [
                {
                    "class": "SubClassOf",
                    "target": "insertion"
                }
            ]
        },
        "inactivating": {
            "deprecated": true,
            "links": [
                {
                    "class": "DeprecatedBy",
                    "target": "reduced function"
                }
            ]
        },
        "inactivating mutation": {
            "links": [
                {
                    "class": "AliasOf",
                    "target": "loss of function"
                }
            ]
        },
        "increased dosage": {
            "description": "requires increased dosage",
            "links": [
                {
                    "class": "SubClassOf",
                    "target": "dosage"
                }
            ]
        },
        "increased expression": {
            "links": [
                {
                    "class": "SubClassOf",
                    "target": "expression variant"
                }
            ]
        },
        "increased function": {
            "description": "the efficacy or frequency of the existing functionality is increased",
            "links": [
                {
                    "class": "SubClassOf",
                    "target": "functional effect"
                },
                {
                    "class": "OppositeOf",
                    "target": "reduced function"
                }
            ]
        },
        "increased metabolism": {
            "description": "increased clearance of a drug",
            "links": [
                {
                    "class": "SubClassOf",
                    "target": "metabolism"
                }
            ]
        },
        "increased metastasis": {
            "links": [
                {
                    "class": "SubClassOf",
                    "target": "unfavourable prognosis"
                }
            ]
        },
        "increased protein expression": {
            "links": [
                {
                    "class": "SubClassOf",
                    "target": "increased expression"
                }
            ]
        },
        "increased rna expression": {
            "links": [
                {
                    "class": "SubClassOf",
                    "target": "increased expression"
                }
            ]
        },
        "increased signature": {
            "description": "Increased measure is expected with respect to some reference signature element",
            "links": [
                {
                    "class": "SubClassOf",
                    "target": "signature present"
                }
            ]
        },
        "increased survival": {
            "links": [
                {
                    "class": "SubClassOf",
                    "target": "favourable prognosis"
                }
            ]
        },
        "increased toxicity": {
            "links": [
                {
                    "class": "SubClassOf",
                    "target": "toxicity"
                }
            ]
        },
        "indel": {
            "links": [
                {
                    "class": "SubClassOf",
                    "target": "small mutation"
                }
            ]
        },
        "innate resistance": {
            "links": [
                {
                    "class": "SubClassOf",
                    "target": "resistance"
                }
            ]
        },
        "insertion": {
            "links": [
                {
                    "class": "SubClassOf",
                    "target": "indel"
                },
                {
                    "class": "SubClassOf",
                    "target": "structural variant"
                }
            ]
        },
        "internal duplication": {
            "links": [
                {
                    "class": "SubClassOf",
                    "target": "duplication"
                }
            ],
            "source": "civic"
        },
        "internal tandem duplication": {
            "deprecated": true,
            "links": [
                {
                    "class": "SubClassOf",
                    "target": "tandem duplication"
                }
            ]
        },
        "inversion": {
            "links": [
                {
                    "class": "SubClassOf",
                    "target": "structural variant"
                }
            ]
        },
        "inverted translocation": {
            "links": [
                {
                    "class": "SubClassOf",
                    "target": "translocation"
                }
            ]
        },
        "is characteristic of": {
            "description": "a hallmark of this disease type",
            "links": [
                {
                    "class": "SubClassOf",
                    "target": "favours diagnosis"
                }
            ]
        },
        "kinase domain duplication": {
            "links": [
                {
                    "class": "SubClassOf",
                    "target": "domain duplication"
                },
                {
                    "class": "SubClassOf",
                    "target": "kinase domain mutation"
                }
            ]
        },
        "kinase domain mutation": {
            "links": [
                {
                    "class": "SubClassOf",
                    "target": "domain mutation"
                }
            ]
        },
        "likely benign": {
            "links": [
                {
                    "class": "SubClassOf",
                    "target": "benign"
                }
            ]
        },
        "likely gain of function": {
            "description": "gain-of-function is predicted or assumed (by the literature) based on an inference of similar events or data",
            "links": [
                {
                    "class": "SubClassOf",
                    "target": "gain of function"
                }
            ]
        },
        "likely loss of function": {
            "description": "loss-of-function is predicted or assumed (by the literature) based on an inference of similar events or data",
            "links": [
                {
                    "class": "SubClassOf",
                    "target": "loss of function"
                }
            ]
        },
        "likely neutral": {
            "deprecated": true,
            "links": [
                {
                    "class": "DeprecatedBy",
                    "target": "likely no functional effect"
                }
            ]
        },
        "likely no functional effect": {
            "links": [
                {
                    "class": "SubClassOf",
                    "target": "no functional effect"
                }
            ]
        },
        "likely oncogenic": {
            "links": [
                {
                    "class": "SubClassOf",
                    "target": "oncogenic"
                }
            ]
        },
        "likely pathogenic": {
            "links": [
                {
                    "class": "SubClassOf",
                    "target": "pathogenic"
                }
            ]
        },
        "likely predisposing": {
            "links": [
                {
                    "class": "SubClassOf",
                    "target": "predisposing"
                }
            ]
        },
        "likely resistance": {
            "links": [
                {
                    "class": "SubClassOf",
                    "target": "resistance"
                }
            ]
        },
        "likely sensitivity": {
            "links": [
                {
                    "class": "SubClassOf",
                    "target": "sensitivity"
                }
            ]
        },
        "likely switch of function": {
            "links": [
                {
                    "class": "SubClassOf",
                    "target": "switch of function"
                }
            ]
        },
        "likely tumour suppressive": {
            "links": [
                {
                    "class": "SubClassOf",
                    "target": "tumour suppressive"
                }
            ]
        },
        "loh": {
            "displayName": "LOH"
        },
        "loss": {
            "deprecated": true,
            "displayName": "loss of function",
            "links": [
                {
                    "class": "DeprecatedBy",
                    "target": "loss of function"
                }
            ],
            "source": "civic"
        },
        "loss of function": {
            "description": "some normal functionality has been lost",
            "links": [
                {
                    "class": "SubClassOf",
                    "target": "reduced function"
                }
            ]
        },
        "loss of function mutation": {
            "description": "some normal functionality has been lost as a result of a mutation",
            "links": [
                {
                    "class": "SubClassOf",
                    "target": "loss of function"
                },
                {
                    "class": "SubClassOf",
                    "target": "mutation"
                }
            ]
        },
        "loss of heterozygosity": {
            "links": [
                {
                    "class": "AliasOf",
                    "target": "loh"
                },
                {
                    "class": "SubClassOf",
                    "target": "mutation"
                }
            ]
        },
        "low level copy gain": {
            "description": "A copy gain that is not also considered an amplification",
            "links": [
                {
                    "class": "SubClassOf",
                    "target": "copy gain"
                }
            ]
        },
        "metabolism": {
            "links": [
                {
                    "class": "SubClassOf",
                    "target": "therapeutic indicator"
                }
            ]
        },
        "methylation": {
            "links": [
                {
                    "class": "SubClassOf",
                    "target": "methylation variant"
                }
            ]
        },
        "methylation variant": {
            "links": [
                {
                    "class": "SubClassOf",
                    "target": "epigenetic modification"
                }
            ]
        },
        "missense": {
            "deprecated": true,
            "links": [
                {
                    "class": "DeprecatedBy",
                    "target": "missense mutation"
                }
            ]
        },
        "missense mutation": {
            "links": [
                {
                    "class": "SubClassOf",
                    "target": "substitution"
                }
            ]
        },
        "missense variant": {
            "deprecated": true,
            "links": [
                {
                    "class": "DeprecatedBy",
                    "target": "missense mutation"
                }
            ],
            "source": "civic"
        },
        "moderate signature": {
            "links": [
                {
                    "class": "SubClassOf",
                    "target": "signature present"
                }
            ]
        },
        "mutation": {
            "description": "generally small mutations or intra-chromosomal rearrangements",
            "links": [
                {
                    "class": "SubClassOf",
                    "target": "biological"
                }
            ]
        },
        "mutation hotspot": {
            "description": "the specific residue noted has been observed to be recurrently and commonly mutated at some signifiant frequency above random in numerrous independent observations",
            "links": [
                {
                    "class": "SubClassOf",
                    "target": "highly recurrent"
                }
            ]
        },
        "mutations": {
            "deprecated": true,
            "links": [
                {
                    "class": "DeprecatedBy",
                    "target": "mutation"
                }
            ],
            "source": "civic"
        },
        "n-terminal frame shift": {
            "links": [
                {
                    "class": "SubClassOf",
                    "target": "frameshift mutation"
                }
            ]
        },
        "neomorphic": {
            "deprecated": true,
            "description": "gain of a novel molecular function that is distinct from wild-type function",
            "links": [
                {
                    "class": "AliasOf",
                    "target": "switch of function"
                }
            ]
        },
        "neutral": {
            "deprecated": true,
            "links": [
                {
                    "class": "DeprecatedBy",
                    "target": "no functional effect"
                }
            ]
        },
        "no dominant negative": {
            "description": "does not adversely affect the normal product in a dominant negative manner",
            "links": [
                {
                    "class": "SubClassOf",
                    "target": "no functional effect"
                },
                {
                    "class": "OppositeOf",
                    "target": "dominant negative"
                }
            ]
        },
        "no expression": {
            "links": [
                {
                    "class": "SubClassOf",
                    "target": "expression variant"
                }
            ]
        },
        "no functional effect": {
            "description": "does not result in altered functionality as compared to the wild-type",
            "links": [
                {
                    "class": "SubClassOf",
                    "target": "biological"
                }
            ]
        },
        "no gain of function": {
            "description": "does not result in gain-of-function",
            "links": [
                {
                    "class": "SubClassOf",
                    "target": "no functional effect"
                },
                {
                    "class": "OppositeOf",
                    "target": "gain of function"
                }
            ]
        },
        "no loss of function": {
            "description": "does not result in loss-of-function",
            "links": [
                {
                    "class": "SubClassOf",
                    "target": "no functional effect"
                },
                {
                    "class": "OppositeOf",
                    "target": "loss of function"
                }
            ]
        },
        "no protein expression": {
            "links": [
                {
                    "class": "SubClassOf",
                    "target": "no expression"
                }
            ]
        },
        "no resistance": {
            "description": "does not confer increased resistance as compared to wild-type state",
            "links": [
                {
                    "class": "SubClassOf",
                    "target": "therapeutic efficacy"
                },
                {
                    "class": "OppositeOf",
                    "target": "resistance"
                }
            ]
        },
        "no response": {
            "links": [
                {
                    "class": "SubClassOf",
                    "target": "no sensitivity"
                },
                {
                    "class": "OppositeOf",
                    "target": "response"
                }
            ]
        },
        "no rna expression": {
            "links": [
                {
                    "class": "SubClassOf",
                    "target": "no expression"
                }
            ]
        },
        "no sensitivity": {
            "description": "does not confer increased sensitivity as compared to wild-type state",
            "links": [
                {
                    "class": "SubClassOf",
                    "target": "therapeutic efficacy"
                },
                {
                    "class": "OppositeOf",
                    "target": "sensitivity"
                }
            ]
        },
        "no switch of function": {
            "links": [
                {
                    "class": "SubClassOf",
                    "target": "no functional effect"
                },
                {
                    "class": "OppositeOf",
                    "target": "switch of function"
                }
            ]
        },
        "nuclear expression": {
            "deprecated": true,
            "links": [
                {
                    "class": "DeprecatedBy",
                    "target": "nuclear protein expression"
                }
            ]
        },
        "nuclear protein expression": {
            "links": [
                {
                    "class": "SubClassOf",
                    "target": "any protein expression"
                }
            ]
        },
        "oncogenic": {
            "description": "having the potential to cause a normal cell to become cancerous",
            "links": [
                {
                    "class": "SubClassOf",
                    "target": "tumourigenesis"
                }
            ]
        },
        "oncogenic fusion": {
            "description": "fusion whose product promotes cancer",
            "links": [
                {
                    "class": "SubClassOf",
                    "target": "oncogenic"
                },
                {
                    "class": "SubClassOf",
                    "target": "fusion"
                }
            ]
        },
        "oncogenic mutation": {
            "links": [
                {
                    "class": "SubClassOf",
                    "target": "mutation"
                },
                {
                    "class": "SubClassOf",
                    "target": "oncogenic"
                }
            ]
        },
        "opposes diagnosis": {
            "links": [
                {
                    "class": "SubClassOf",
                    "target": "diagnostic indicator"
                }
            ]
        },
        "out-of-frame fusion": {
            "links": [
                {
                    "class": "SubClassOf",
                    "target": "fusion"
                },
                {
                    "class": "OppositeOf",
                    "target": "in-frame fusion"
                }
            ],
            "name": "out-of-frame fusion"
        },
        "overexpression": {
            "deprecated": true,
            "links": [
                {
                    "class": "DeprecatedBy",
                    "target": "increased expression"
                }
            ]
        },
        "pathogenic": {
            "links": [
                {
                    "class": "SubClassOf",
                    "target": "predisposing"
                }
            ]
        },
        "patient": {
            "description": "Used in statements (primarily prognostic) to indicate when something applies to a patient (ex. increased survival)"
        },
        "pharmacogenomic": {
            "deprecated": true,
            "links": [
                {
                    "class": "DeprecatedBy",
                    "target": "therapeutic indicator"
                }
            ]
        },
        "phenotype": {
            "links": [
                {
                    "class": "SubClassOf",
                    "target": "biological"
                }
            ]
        },
        "phosphorylation": {
            "links": [
                {
                    "class": "SubClassOf",
                    "target": "post-translational modification"
                }
            ]
        },
        "polymorphism": {
            "links": [
                {
                    "class": "SubClassOf",
                    "target": "mutation"
                }
            ]
        },
        "post-translational modification": {
            "links": [
                {
                    "class": "SubClassOf",
                    "target": "biological"
                }
            ]
        },
        "predisposing": {
            "links": [
                {
                    "class": "SubClassOf",
                    "target": "biological"
                }
            ]
        },
        "prognostic indicator": {
            "name": "prognostic indicator"
        },
        "promoter demethylation": {
            "links": [
                {
                    "class": "SubClassOf",
                    "target": "promoter variant"
                },
                {
                    "class": "SubClassOf",
                    "target": "methylation variant"
                }
            ]
        },
        "promoter hypermethylation": {
            "links": [
                {
                    "class": "SubClassOf",
                    "target": "promoter variant"
                },
                {
                    "class": "SubClassOf",
                    "target": "methylation variant"
                }
            ]
        },
        "promoter hypomethylation": {
            "links": [
                {
                    "class": "SubClassOf",
                    "target": "promoter variant"
                },
                {
                    "class": "SubClassOf",
                    "target": "methylation variant"
                }
            ]
        },
        "promoter methylation": {
            "links": [
                {
                    "class": "SubClassOf",
                    "target": "promoter variant"
                },
                {
                    "class": "SubClassOf",
                    "target": "methylation variant"
                }
            ]
        },
        "promoter mutation": {
            "links": [
                {
                    "class": "SubClassOf",
                    "target": "promoter variant"
                }
            ]
        },
        "promoter variant": {
            "links": [
                {
                    "class": "SubClassOf",
                    "target": "variant"
                }
            ]
        },
        "protective": {
            "description": "protect against some disease or phenotype. Associated with decreased risk of the disease or phenotype",
            "links": [
                {
                    "class": "SubClassOf",
                    "target": "benign"
                }
            ]
        },
        "protein expression": {
            "deprecated": true,
            "links": [
                {
                    "class": "DeprecatedBy",
                    "target": "any protein expression"
                }
            ]
        },
        "protein overexpression": {
            "deprecated": true,
            "links": [
                {
                    "class": "DeprecatedBy",
                    "target": "increased protein expression"
                }
            ]
        },
        "protein underexpression": {
            "deprecated": true,
            "links": [
                {
                    "class": "DeprecatedBy",
                    "target": "reduced protein expression"
                }
            ]
        },
        "rearrangement": {
            "deprecated": true,
            "links": [
                {
                    "class": "DeprecatedBy",
                    "target": "structural variant"
                }
            ]
        },
        "recurrent": {
            "description": "commonly observed",
            "links": [
                {
                    "class": "SubClassOf",
                    "target": "biological"
                }
            ]
        },
        "reduced expression": {
            "links": [
                {
                    "class": "SubClassOf",
                    "target": "expression variant"
                }
            ]
        },
        "reduced function": {
            "description": "the efficacy or frequency of the existing functionality is reduced",
            "links": [
                {
                    "class": "SubClassOf",
                    "target": "functional effect"
                }
            ]
        },
        "reduced protein expression": {
            "links": [
                {
                    "class": "SubClassOf",
                    "target": "reduced expression"
                }
            ]
        },
        "reduced rna expression": {
            "links": [
                {
                    "class": "SubClassOf",
                    "target": "reduced expression"
                }
            ]
        },
        "reduced sensitivity": {
            "links": [
                {
                    "class": "SubClassOf",
                    "target": "resistance"
                }
            ]
        },
        "reduced signature": {
            "description": "Decreased measure is expected with respect to some reference signature element",
            "links": [
                {
                    "class": "SubClassOf",
                    "target": "signature present"
                }
            ]
        },
        "relapse": {
            "links": [
                {
                    "class": "SubClassOf",
                    "target": "unfavourable prognosis"
                }
            ]
        },
        "resistance": {
            "links": [
                {
                    "class": "SubClassOf",
                    "target": "no response"
                }
            ]
        },
        "response": {
            "links": [
                {
                    "class": "SubClassOf",
                    "target": "no resistance"
                },
                {
                    "class": "SubClassOf",
                    "target": "targetable"
                }
            ]
        },
        "risk factor": {
            "deprecated": true,
            "links": [
                {
                    "class": "DeprecatedBy",
                    "target": "predisposing"
                }
            ]
        },
        "rna expression": {
            "deprecated": true,
            "links": [
                {
                    "class": "DeprecatedBy",
                    "target": "any rna expression"
                }
            ]
        },
        "rna overexpression": {
            "deprecated": true,
            "links": [
                {
                    "class": "DeprecatedBy",
                    "target": "increased rna expression"
                }
            ]
        },
        "rna underexpression": {
            "deprecated": true,
            "links": [
                {
                    "class": "DeprecatedBy",
                    "target": "reduced rna expression"
                }
            ]
        },
        "sensitivity": {
            "links": [
                {
                    "class": "SubClassOf",
                    "target": "response"
                }
            ]
        },
        "sh2 domain mutation": {
            "links": [
                {
                    "class": "SubClassOf",
                    "target": "domain mutation"
                }
            ]
        },
        "shallow deletion": {
            "links": [
                {
                    "class": "SubClassOf",
                    "target": "copy loss"
                }
            ]
        },
        "signature absent": {
            "description": "Some signature (ex. mutational signature) is not expected",
            "links": [
                {
                    "class": "OppositeOf",
                    "target": "signature present"
                },
                {
                    "class": "SubClassOf",
                    "target": "signature variant"
                }
            ]
        },
        "signature low": {
            "deprecated": true,
            "description": "Alternative to 'weak signature'",
            "links": [
                {
                    "class": "DeprecatedBy",
                    "target": "weak signature"
                }
            ]
        },
        "signature present": {
            "description": "Some signature (ex. mutational signature) is expected",
            "links": [
                {
                    "class": "SubClassOf",
                    "target": "signature variant"
                }
            ]
        },
        "signature variant": {
            "description": "Variation is expected with respect to some reference signature element"
        },
        "single nucleotide polymorphism": {
            "links": [
                {
                    "class": "SubClassOf",
                    "target": "substitution"
                },
                {
                    "class": "SubClassOf",
                    "target": "polymorphism"
                }
            ]
        },
        "small mutation": {
            "description": "any substitution, insertion or deletion affecting a small number of base pairs",
            "links": [
                {
                    "class": "SubClassOf",
                    "target": "mutation"
                }
            ]
        },
        "splice acceptor mutation": {
            "links": [
                {
                    "class": "SubClassOf",
                    "target": "splice-site mutation"
                },
                {
                    "class": "AliasOf",
                    "target": "splice acceptor variant"
                }
            ]
        },
        "splice acceptor variant": {},
        "splice donor mutation": {
            "links": [
                {
                    "class": "SubClassOf",
                    "target": "splice-site mutation"
                },
                {
                    "class": "AliasOf",
                    "target": "splice donor variant"
                }
            ]
        },
        "splice donor variant": {},
        "splice site insertion": {
            "links": [
                {
                    "class": "SubClassOf",
<<<<<<< HEAD
                    "target": "splice-site"
=======
                    "target": "splice-site mutation"
>>>>>>> d8bb9bba
                }
            ]
        },
        "splice-site": {
            "links": [
                {
                    "class": "SubClassOf",
                    "target": "small mutation"
                },
                {
                    "class": "SubClassOf",
                    "target": "splicing alteration"
<<<<<<< HEAD
                }
            ]
        },
        "splice-site mutation": {
            "deprecated": true,
            "links": [
                {
                    "class": "DeprecatedBy",
                    "target": "splice-site"
                }
            ]
        },
=======
                }
            ]
        },
        "splice-site mutation": {
            "deprecated": true,
            "links": [
                {
                    "class": "DeprecatedBy",
                    "target": "splice-site"
                },
                {
                    "class": "SubClassOf",
                    "target": "small mutation"
                },
                {
                    "class": "SubClassOf",
                    "target": "splicing alteration"
                }
            ]
        },
>>>>>>> d8bb9bba
        "splicing alteration": {
            "links": [
                {
                    "class": "SubClassOf",
                    "target": "variant"
                }
            ],
            "source": "civic"
        },
        "start gain": {
            "links": [
                {
                    "class": "SubClassOf",
                    "target": "extension"
                }
            ]
        },
        "stop loss": {
            "links": [
                {
                    "class": "SubClassOf",
                    "target": "extension"
                }
            ]
        },
        "strong signature": {
            "links": [
                {
                    "class": "SubClassOf",
                    "target": "signature present"
                }
            ]
        },
        "structural variant": {
            "links": [
                {
                    "class": "SubClassOf",
                    "target": "mutation"
                }
            ]
        },
        "substitution": {
            "links": [
                {
                    "class": "SubClassOf",
                    "target": "small mutation"
                }
            ]
        },
        "switch of function": {
            "description": "some wild-type/normal functionality is lost and some novel functionality is gained",
            "links": [
                {
                    "class": "SubClassOf",
                    "target": "functional effect"
                }
            ]
        },
        "tandem duplication": {
            "links": [
                {
                    "class": "SubClassOf",
                    "target": "duplication"
                }
            ]
        },
        "targetable": {
            "description": "therapy can be used given some event or combination of event",
            "links": [
                {
                    "class": "SubClassOf",
                    "target": "therapeutic efficacy"
                }
            ]
        },
        "therapeutic efficacy": {
            "links": [
                {
                    "class": "SubClassOf",
                    "target": "therapeutic indicator"
                }
            ]
        },
        "therapeutic indicator": {
            "name": "therapeutic indicator"
        },
        "tkd mutation": {
            "deprecated": true,
            "links": [
                {
                    "class": "DeprecatedBy",
                    "target": "tyrosine kinase domain mutation"
                }
            ],
            "source": "civic"
        },
        "toxicity": {
            "links": [
                {
                    "class": "SubClassOf",
                    "target": "therapeutic indicator"
                }
            ]
        },
        "translocation": {
            "links": [
                {
                    "class": "SubClassOf",
                    "target": "structural variant"
                }
            ]
        },
        "truncating": {
            "links": [
                {
                    "class": "SubClassOf",
                    "target": "small mutation"
                }
            ]
        },
        "truncating frameshift mutation": {
            "links": [
                {
                    "class": "SubClassOf",
                    "target": "frameshift mutation"
                },
                {
                    "class": "SubClassOf",
                    "target": "truncating"
                }
            ]
        },
        "truncating mutation": {
            "deprecated": false,
            "links": [
                {
                    "class": "DeprecatedBy",
                    "target": "truncating"
                }
            ],
            "source": "civic"
        },
        "tumour suppressive": {
            "description": "suppresses or blocks the development of cancer",
            "links": [
                {
                    "class": "SubClassOf",
                    "target": "tumourigenesis"
                }
            ]
        },
        "tumourigenesis": {
            "links": [
                {
                    "class": "SubClassOf",
                    "target": "biological"
                }
            ]
        },
        "tyrosine kinase domain mutation": {
            "links": [
                {
                    "class": "DeprecatedBy",
                    "target": "kinase domain mutation"
                }
            ]
        },
        "underexpression": {
            "deprecated": true,
            "links": [
                {
                    "class": "DeprecatedBy",
                    "target": "reduced expression"
                }
            ]
        },
        "unfavourable prognosis": {
            "description": "event is associated with a specifed, unfavouable outcome",
            "links": [
                {
                    "class": "SubClassOf",
                    "target": "prognostic indicator"
                }
            ]
        },
        "up-regulated expression": {
            "deprecated": true,
            "links": [
                {
                    "class": "DeprecatedBy",
                    "target": "increased expression"
                }
            ]
        },
        "up-regulated protein expression": {
            "deprecated": true,
            "links": [
                {
                    "class": "DeprecatedBy",
                    "target": "increased protein expression"
                }
            ]
        },
        "up-regulated rna expression": {
            "deprecated": true,
            "links": [
                {
                    "class": "DeprecatedBy",
                    "target": "increased rna expression"
                }
            ]
        },
        "variant": {
            "name": "variant"
        },
        "weak signature": {
            "links": [
                {
                    "class": "OppositeOf",
                    "target": "strong signature"
                },
                {
                    "class": "SubClassOf",
                    "target": "signature present"
                }
            ]
        },
        "weakly increased function": {
            "links": [
                {
                    "class": "SubClassOf",
                    "target": "increased function"
                }
            ]
        },
        "weakly reduced function": {
            "links": [
                {
                    "class": "SubClassOf",
                    "target": "reduced function"
                }
            ]
        },
        "wild type": {
            "links": [
                {
                    "class": "SubClassOf",
                    "target": "no functional effect"
                }
            ]
        },
        "wildtype": {
            "deprecated": true,
            "description": "alternate spelling of 'wild type'",
            "links": [
                {
                    "class": "DeprecatedBy",
                    "target": "wild type"
                }
            ]
        }
    },
    "sources": {
        "civic": {
            "name": "civic"
        },
        "default": {
            "displayName": "GraphKB",
            "longName": "Graph Knowledgebase",
            "name": "graphkb",
            "sort": 0,
            "url": "https://graphkb.bcgsc.ca"
        }
    }
}<|MERGE_RESOLUTION|>--- conflicted
+++ resolved
@@ -1703,16 +1703,29 @@
             "links": [
                 {
                     "class": "SubClassOf",
-<<<<<<< HEAD
+                    "target": "splice-site mutation"
+                }
+            ]
+        },
+        "splice-site": {
+            "links": [
+                {
+                    "class": "SubClassOf",
+                    "target": "small mutation"
+                },
+                {
+                    "class": "SubClassOf",
+                    "target": "splicing alteration"
+                }
+            ]
+        },
+        "splice-site mutation": {
+            "deprecated": true,
+            "links": [
+                {
+                    "class": "DeprecatedBy",
                     "target": "splice-site"
-=======
-                    "target": "splice-site mutation"
->>>>>>> d8bb9bba
-                }
-            ]
-        },
-        "splice-site": {
-            "links": [
+                },
                 {
                     "class": "SubClassOf",
                     "target": "small mutation"
@@ -1720,41 +1733,9 @@
                 {
                     "class": "SubClassOf",
                     "target": "splicing alteration"
-<<<<<<< HEAD
-                }
-            ]
-        },
-        "splice-site mutation": {
-            "deprecated": true,
-            "links": [
-                {
-                    "class": "DeprecatedBy",
-                    "target": "splice-site"
-                }
-            ]
-        },
-=======
-                }
-            ]
-        },
-        "splice-site mutation": {
-            "deprecated": true,
-            "links": [
-                {
-                    "class": "DeprecatedBy",
-                    "target": "splice-site"
-                },
-                {
-                    "class": "SubClassOf",
-                    "target": "small mutation"
-                },
-                {
-                    "class": "SubClassOf",
-                    "target": "splicing alteration"
-                }
-            ]
-        },
->>>>>>> d8bb9bba
+                }
+            ]
+        },
         "splicing alteration": {
             "links": [
                 {
