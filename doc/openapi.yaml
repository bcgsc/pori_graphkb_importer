
openapi: 3.0.0
info:
    title: Graph KB
<<<<<<< HEAD
    description: >
        Knowlegebase is a curated database of variants in cancer and their therapeutic, biological, diagnostic, and prognostic implications according to literature.
        The main use of Knowlegebase is to act as the link between the known and published variant information and the expermientally collected data.
        It is used in generation of reports as well as building target sequences for the targeted alignment pipeline.
=======
    description: API for accessing the graph knowledgebase
>>>>>>> b9071e6c

servers:
    - url: http://10.9.202.242:8088/api/
      description: test server

tags:
    - name: Admin
      description: Administrative operations for adding, editing, and removing users
    - name: Diseases
      description: Operations to do with disease ontology terms
    - name: Anatomical Entities
      description: Anatomical entities describe body parts, tissues, and organs
    - name: Features
      description: >
        Features which ares used as reference points for describing variants.
        Generally these are genes, proteins, domains, etc.
    - name: Therapies
      description: Therapies includes listing of drugs, protocols, and any other treatments

paths:
    /users:
        parameters:
            - $ref: '#/components/parameters/Authorization'
        get:
            summary: returns a list of users
            tags:
                - Admin
            parameters:
                - in: query
                  name: name
                  schema:
                    type: string
                  description: the user name
                - $ref: '#/components/parameters/returnProperties'
                  example: 'name,createdAt'
                - $ref: '#/components/parameters/neighbors'
            responses:
                '200':
                    content:
                        application/json:
                            schema:
                                type: array
                                items:
                                    $ref: '#/components/schemas/User'
                    links:
                        getUserById:
                            allOf:
                                - $ref: '#/components/links/byId'
                            operationRef: '#/paths/~1users~1{id}/get'
                            description: >
                                The `@rid` value returned in the response can be used as
                                the `id` parameter in GET `/users/{id}`.
                        patchUserById:
                            allOf:
                                - $ref: '#/components/links/byId'
                            operationRef: '#/paths/~1users~1{id}/patch'
                            description: >
                                The `@rid` value returned in the response can be used as
                                the `id` parameter in PATCH `/users/{id}`.
                        deleteUserById:
                            allOf:
                                - $ref: '#/components/links/byId'
                            operationRef: '#/paths/~1users~1{id}/delete'
                            description: >
                                The `@rid` value returned in the response can be used as
                                the `id` parameter in DELETE `/users/{id}`.
                '401':
                    $ref: '#/components/responses/NotAuthorized'
                '400':
                    $ref: '#/components/responses/BadInput'
        post:
            summary: create a new user
            tags:
                - Admin
            requestBody:
                required: true
                content:
                    application/json:
                        schema:
                            $ref: '#/components/schemas/User'
            responses:
                '201':
                    content:
                        application/json:
                            schema:
                                $ref: '#/components/schemas/User'
                '401':
                    $ref: '#/components/responses/NotAuthorized'
                '409':
                    $ref: '#/components/responses/RecordExistsError'
                '400':
                    $ref: '#/components/responses/BadInput'
    /users/{id}:
        parameters:
            - $ref: '#/components/parameters/@rid'
            - $ref: '#/components/parameters/Authorization'
        get:
            summary: return a particular user
            parameters:
                - $ref: '#/components/parameters/neighbors'
            tags:
                - Admin
            responses:
                '200':
                    content:
                        application/json:
                            schema:
                                $ref: '#/components/schemas/User'
                '401':
                    $ref: '#/components/responses/NotAuthorized'
                '404':
                    $ref: '#/components/responses/RecordNotFound'
                '400':
                    $ref: '#/components/responses/BadInput'
        patch:
            summary: alter an existing user record
            tags:
                - Admin
            requestBody:
                required: true
                content:
                    application/json:
                        schema:
                            $ref: '#/components/schemas/User'
            responses:
                '200':
                    content:
                        application/json:
                            schema:
                                $ref: '#/components/schemas/User'
                '401':
                    $ref: '#/components/responses/NotAuthorized'
                '404':
                    $ref: '#/components/responses/RecordNotFound'
                '400':
                    $ref: '#/components/responses/BadInput'
        delete:
            summary: delete a user record
            tags:
                - Admin
            responses:
                '200':
                    content:
                        application/json:
                            schema:
                                $ref: '#/components/schemas/User'
                '401':
                    $ref: '#/components/responses/NotAuthorized'
                '404':
                    $ref: '#/components/responses/RecordNotFound'
                '400':
                    $ref: '#/components/responses/BadInput'
    /diseases:
        parameters:
            - $ref: '#/components/parameters/Authorization'
        get:
            summary: returns a list of disease terms
            tags:
                - Diseases
            parameters:
                - $ref: '#/components/parameters/Ontology/name'
                - $ref: '#/components/parameters/Ontology/source'
                - $ref: '#/components/parameters/Ontology/sourceId'
                - $ref: '#/components/parameters/Ontology/sourceVersion'
                - $ref: '#/components/parameters/Ontology/longName'
                - $ref: '#/components/parameters/Ontology/sourceIdVersion'
                - $ref: '#/components/parameters/limit'
                - $ref: '#/components/parameters/returnProperties'
                  example: 'name,source'
                - $ref: '#/components/parameters/ancestors'
                - $ref: '#/components/parameters/descendants'
                - $ref: '#/components/parameters/fuzzyMatch'
                - $ref: '#/components/parameters/neighbors'
            responses:
                '200':
                    content:
                        application/json:
                            schema:
                                type: array
                                items:
                                    $ref: '#components/schemas/Disease'
                    links:
                        getDiseaseById:
                            allOf:
                                - $ref: '#/components/links/byId'
                            operationRef: '#/paths/~1diseases~1{id}/get'
                            description: >
                                The `@rid` value returned in the response can be used as
                                the `id` parameter in GET `/diseases/{id}`.
                        patchDiseaseById:
                            allOf:
                                - $ref: '#/components/links/byId'
                            operationRef: '#/paths/~1diseases~1{id}/patch'
                            description: >
                                The `@rid` value returned in the response can be used as
                                the `id` parameter in PATCH `/diseases/{id}`.
                        deleteDiseaseById:
                            allOf:
                                - $ref: '#/components/links/byId'
                            operationRef: '#/paths/~1diseases~1{id}/delete'
                            description: >
                                The `@rid` value returned in the response can be used as
                                the `id` parameter in DELETE `/diseases/{id}`.
                '401':
                    $ref: '#/components/responses/NotAuthorized'
                '400':
                    $ref: '#/components/responses/BadInput'
        post:
            summary: create a new disease term record
            tags:
                - Diseases
            requestBody:
                required: true
                content:
                    application/json:
                        schema:
                            $ref: '#/components/schemas/Disease'
            responses:
                '201':
                    content:
                        application/json:
                            schema:
                                $ref: '#/components/schemas/Disease'
                '401':
                    $ref: '#/components/responses/NotAuthorized'
                '409':
                    $ref: '#/components/responses/RecordExistsError'
                '400':
                    $ref: '#/components/responses/BadInput'
    /diseases/{id}:
        parameters:
            - $ref: '#/components/parameters/@rid'
            - $ref: '#/components/parameters/Authorization'
        get:
            summary: return a particular disease record
            parameters:
                - $ref: '#/components/parameters/neighbors'
            tags:
                - Diseases
            responses:
                '200':
                    content:
                        application/json:
                            schema:
                                $ref: '#/components/schemas/Disease'
                '401':
                    $ref: '#/components/responses/NotAuthorized'
                '404':
                    $ref: '#/components/responses/RecordNotFound'
                '400':
                    $ref: '#/components/responses/BadInput'
        patch:
            summary: alter a particular disease record
            tags:
                - Diseases
            responses:
                '200':
                    content:
                        application/json:
                            schema:
                                $ref: '#/components/schemas/Disease'
                '401':
                    $ref: '#/components/responses/NotAuthorized'
                '404':
                    $ref: '#/components/responses/RecordNotFound'
                '400':
                    $ref: '#/components/responses/BadInput'
        delete:
            summary: delete a particular disease record
            tags:
                - Diseases
            responses:
                '200':
                    content:
                        application/json:
                            schema:
                                $ref: '#/components/schemas/Disease'
                '401':
                    $ref: '#/components/responses/NotAuthorized'
                '404':
                    $ref: '#/components/responses/RecordNotFound'
                '400':
                    $ref: '#/components/responses/BadInput'
    /anatomicalentities:
        parameters:
            - $ref: '#/components/parameters/Authorization'
        get:
            summary: returns a list of anatomical entity terms
            tags:
                - Anatomical Entities
            parameters:
                - $ref: '#/components/parameters/Ontology/name'
                - $ref: '#/components/parameters/Ontology/source'
                - $ref: '#/components/parameters/Ontology/sourceId'
                - $ref: '#/components/parameters/Ontology/sourceVersion'
                - $ref: '#/components/parameters/Ontology/longName'
                - $ref: '#/components/parameters/Ontology/sourceIdVersion'
                - $ref: '#/components/parameters/returnProperties'
                  example: 'name,source'
                - $ref: '#/components/parameters/ancestors'
                - $ref: '#/components/parameters/descendants'
                - $ref: '#/components/parameters/fuzzyMatch'
                - $ref: '#/components/parameters/neighbors'
            responses:
                '200':
                    content:
                        application/json:
                            schema:
                                type: array
                                items:
                                    $ref: '#components/schemas/AnatomicalEntity'
                    links:
                        getAnatomicalEntityById:
                            allOf:
                                - $ref: '#/components/links/byId'
                            operationRef: '#/paths/~1anatomicalentities~1{id}/get'
                            description: >
                                The `@rid` value returned in the response can be used as
                                the `id` parameter in GET `/anatomicalentities/{id}`.
                        patchAnatomicalEntityById:
                            allOf:
                                - $ref: '#/components/links/byId'
                            operationRef: '#/paths/~1anatomicalentities~1{id}/patch'
                            description: >
                                The `@rid` value returned in the response can be used as
                                the `id` parameter in PATCH `/anatomicalentities/{id}`.
                        deleteAnatomicalEntityById:
                            allOf:
                                - $ref: '#/components/links/byId'
                            operationRef: '#/paths/~1anatomicalentities~1{id}/delete'
                            description: >
                                The `@rid` value returned in the response can be used as
                                the `id` parameter in DELETE `/anatomicalentities/{id}`.
                '401':
                    $ref: '#/components/responses/NotAuthorized'
                '400':
                    $ref: '#/components/responses/BadInput'
        post:
            summary: create a new anatomical entity record
            tags:
                - Anatomical Entities
            requestBody:
                required: true
                content:
                    application/json:
                        schema:
                            $ref: '#/components/schemas/AnatomicalEntity'
            responses:
                '201':
                    content:
                        application/json:
                            schema:
                                $ref: '#/components/schemas/AnatomicalEntity'
                '401':
                    $ref: '#/components/responses/NotAuthorized'
                '409':
                    $ref: '#/components/responses/RecordExistsError'
                '400':
                    $ref: '#/components/responses/BadInput'
    /anatomicalentities/{id}:
        parameters:
            - $ref: '#/components/parameters/@rid'
            - $ref: '#/components/parameters/Authorization'
        get:
            summary: return a particular anatomical entity record
            parameters:
                - $ref: '#/components/parameters/neighbors'
            tags:
                - Anatomical Entities
            responses:
                '200':
                    content:
                        application/json:
                            schema:
                                $ref: '#/components/schemas/AnatomicalEntity'
                '401':
                    $ref: '#/components/responses/NotAuthorized'
                '404':
                    $ref: '#/components/responses/RecordNotFound'
                '400':
                    $ref: '#/components/responses/BadInput'
        patch:
            summary: alter a particular anatomical entity record
            tags:
                - Anatomical Entities
            responses:
                '200':
                    content:
                        application/json:
                            schema:
                                $ref: '#/components/schemas/AnatomicalEntity'
                '401':
                    $ref: '#/components/responses/NotAuthorized'
                '404':
                    $ref: '#/components/responses/RecordNotFound'
                '400':
                    $ref: '#/components/responses/BadInput'
        delete:
            summary: delete a particular anatomical entity record
            tags:
                - Anatomical Entities
            responses:
                '200':
                    content:
                        application/json:
                            schema:
                                $ref: '#/components/schemas/AnatomicalEntity'
                '401':
                    $ref: '#/components/responses/NotAuthorized'
                '404':
                    $ref: '#/components/responses/RecordNotFound'
                '400':
                    $ref: '#/components/responses/BadInput'
    /therapies:
        parameters:
            - $ref: '#/components/parameters/Authorization'
        get:
            summary: returns a list of therapy terms
            tags:
                - Therapies
            parameters:
                - $ref: '#/components/parameters/Ontology/name'
                - $ref: '#/components/parameters/Ontology/source'
                - $ref: '#/components/parameters/Ontology/sourceId'
                - $ref: '#/components/parameters/Ontology/sourceVersion'
                - $ref: '#/components/parameters/Ontology/longName'
                - $ref: '#/components/parameters/Ontology/sourceIdVersion'
                - $ref: '#/components/parameters/returnProperties'
                  example: 'name,source'
                - $ref: '#/components/parameters/ancestors'
                - $ref: '#/components/parameters/descendants'
                - $ref: '#/components/parameters/fuzzyMatch'
                - $ref: '#/components/parameters/neighbors'
            responses:
                '200':
                    content:
                        application/json:
                            schema:
                                type: array
                                items:
                                    $ref: '#components/schemas/Therapy'
                    links:
                        getTherapyById:
                            allOf:
                                - $ref: '#/components/links/byId'
                            operationRef: '#/paths/~1therapies~1{id}/get'
                            description: >
                                The `@rid` value returned in the response can be used as
                                the `id` parameter in GET `/therapies/{id}`.
                        patchTherapyById:
                            allOf:
                                - $ref: '#/components/links/byId'
                            operationRef: '#/paths/~1therapies~1{id}/patch'
                            description: >
                                The `@rid` value returned in the response can be used as
                                the `id` parameter in PATCH `/therapies/{id}`.
                        deleteTherapyById:
                            allOf:
                                - $ref: '#/components/links/byId'
                            operationRef: '#/paths/~1therapies~1{id}/delete'
                            description: >
                                The `@rid` value returned in the response can be used as
                                the `id` parameter in DELETE `/therapies/{id}`.
                '401':
                    $ref: '#/components/responses/NotAuthorized'
                '400':
                    $ref: '#/components/responses/BadInput'
        post:
            summary: create a new therapy record
            tags:
                - Therapies
            requestBody:
                required: true
                content:
                    application/json:
                        schema:
                            $ref: '#/components/schemas/Therapy'
            responses:
                '201':
                    content:
                        application/json:
                            schema:
                                $ref: '#/components/schemas/Therapy'
                    links:
                        getTherapyById:
                            parameters:
                                id: $response.body#/@rid
                            operationRef: '#/paths/~1therapies~1{id}/get'
                            description: >
                                The `@rid` value returned in the response can be used as
                                the `id` parameter in GET `/users/{id}`.
                        editTherapyById:
                            parameters:
                                id: $response.body#/@rid
                            operationRef: '#/paths/therapies/{id}/patch'
                            description: >
                                The `@rid` value returned in the response can be used as
                                the `id` parameter in PATCH `/users/{id}`.
                '401':
                    $ref: '#/components/responses/NotAuthorized'
                '409':
                    $ref: '#/components/responses/RecordExistsError'
                '400':
                    $ref: '#/components/responses/BadInput'
    /therapies/{id}:
        parameters:
            - $ref: '#/components/parameters/@rid'
            - $ref: '#/components/parameters/Authorization'
        get:
            summary: return a particular therapy record
            parameters:
                - $ref: '#/components/parameters/neighbors'
            tags:
                - Therapies
            responses:
                '200':
                    content:
                        application/json:
                            schema:
                                $ref: '#/components/schemas/Therapy'
                '401':
                    $ref: '#/components/responses/NotAuthorized'
                '404':
                    $ref: '#/components/responses/RecordNotFound'
                '400':
                    $ref: '#/components/responses/BadInput'
        patch:
            summary: alter a particular therapy record
            tags:
                - Therapies
            responses:
                '200':
                    content:
                        application/json:
                            schema:
                                $ref: '#/components/schemas/Therapy'
                '401':
                    $ref: '#/components/responses/NotAuthorized'
                '404':
                    $ref: '#/components/responses/RecordNotFound'
                '400':
                    $ref: '#/components/responses/BadInput'
        delete:
            summary: delete a particular therapy record
            tags:
                - Therapies
            responses:
                '200':
                    content:
                        application/json:
                            schema:
                                $ref: '#/components/schemas/Therapy'
                '401':
                    $ref: '#/components/responses/NotAuthorized'
                '404':
                    $ref: '#/components/responses/RecordNotFound'
                '400':
                    $ref: '#/components/responses/BadInput'
    /independantfeatures:
        parameters:
            - $ref: '#/components/parameters/Authorization'
        get:
            summary: returns a list of features (independant)
            tags:
                - Features
            parameters:
                - $ref: '#/components/parameters/Ontology/name'
                - $ref: '#/components/parameters/Ontology/source'
                - $ref: '#/components/parameters/Ontology/sourceId'
                - $ref: '#/components/parameters/Ontology/sourceVersion'
                - $ref: '#/components/parameters/Ontology/longName'
                - $ref: '#/components/parameters/Ontology/sourceIdVersion'
                - $ref: '#/components/parameters/limit'
                - $ref: '#/components/parameters/returnProperties'
                  example: 'name,source'
                - $ref: '#/components/parameters/Feature/biotype'
                - $ref: '#/components/parameters/ancestors'
                - $ref: '#/components/parameters/descendants'
                - $ref: '#/components/parameters/fuzzyMatch'
                - $ref: '#/components/parameters/neighbors'
            responses:
                '200':
                    content:
                        application/json:
                            schema:
                                type: array
                                items:
                                    $ref: '#components/schemas/IndependantFeature'
                    links:
                        getIndependantFeatureById:
                            allOf:
                                - $ref: '#/components/links/byId'
                            operationRef: '#/paths/~1independantfeatures~1{id}/get'
                            description: >
                                The `@rid` value returned in the response can be used as
                                the `id` parameter in GET `/independantfeatures/{id}`.
                        patchIndependantFeatureById:
                            allOf:
                                - $ref: '#/components/links/byId'
                            operationRef: '#/paths/~1independantfeatures~1{id}/patch'
                            description: >
                                The `@rid` value returned in the response can be used as
                                the `id` parameter in PATCH `/independantfeatures/{id}`.
                        deleteIndependantFeatureById:
                            allOf:
                                - $ref: '#/components/links/byId'
                            operationRef: '#/paths/~1independantfeatures~1{id}/delete'
                            description: >
                                The `@rid` value returned in the response can be used as
                                the `id` parameter in DELETE `/independantfeatures/{id}`.
                '401':
                    $ref: '#/components/responses/NotAuthorized'
                '400':
                    $ref: '#/components/responses/BadInput'
        post:
            summary: create a new feature (independant) record
            tags:
                - Features
            requestBody:
                required: true
                content:
                    application/json:
                        schema:
                            $ref: '#/components/schemas/IndependantFeature'
            responses:
                '201':
                    content:
                        application/json:
                            schema:
                                $ref: '#/components/schemas/IndependantFeature'
                '401':
                    $ref: '#/components/responses/NotAuthorized'
                '409':
                    $ref: '#/components/responses/RecordExistsError'
                '400':
                    $ref: '#/components/responses/BadInput'
    /independantfeatures/{id}:
        parameters:
            - $ref: '#/components/parameters/@rid'
            - $ref: '#/components/parameters/Authorization'
        get:
            summary: return a particular feature (independant) record
            parameters:
                - $ref: '#/components/parameters/neighbors'
            tags:
                - Features
            responses:
                '200':
                    content:
                        application/json:
                            schema:
                                $ref: '#/components/schemas/IndependantFeature'
                '401':
                    $ref: '#/components/responses/NotAuthorized'
                '404':
                    $ref: '#/components/responses/RecordNotFound'
                '400':
                    $ref: '#/components/responses/BadInput'
        patch:
            summary: alter a particular feature (independant) record
            tags:
                - Features
            responses:
                '200':
                    content:
                        application/json:
                            schema:
                                $ref: '#/components/schemas/IndependantFeature'
                '401':
                    $ref: '#/components/responses/NotAuthorized'
                '404':
                    $ref: '#/components/responses/RecordNotFound'
                '400':
                    $ref: '#/components/responses/BadInput'
        delete:
            summary: delete a particular feature (independant) record
            tags:
                - Features
            responses:
                '200':
                    content:
                        application/json:
                            schema:
                                $ref: '#/components/schemas/IndependantFeature'
                '401':
                    $ref: '#/components/responses/NotAuthorized'
                '404':
                    $ref: '#/components/responses/RecordNotFound'
                '400':
                    $ref: '#/components/responses/BadInput'

    # edge routes
    /subclassof:
        post:
            summary: create a new subclassOf edge
            tags:
                - Edges
            requestBody:
                required: true
                content:
                    application/json:
                        schema:
                            $ref: '#/components/schemas/Edge'
    /aliasof:
        post:
            summary: create a new aliasof edge
            tags:
                - Edges
            requestBody:
                required: true
                content:
                    application/json:
                        schema:
                            $ref: '#/components/schemas/Edge'
    /deprecatedby:
        post:
            summary: create a new deprecatedby edge
            tags:
                - Edges
            requestBody:
                required: true
                content:
                    application/json:
                        schema:
                            $ref: '#/components/schemas/Edge'

components:
    links:
        byId:
            parameters:
                id: $response.body#/@rid
    responses:
        NotAuthorized:
            description: authorization failed or insufficient permissions were found
            content:
                application/json:
                    schema:
                        $ref: '#/components/schemas/Error'
        RecordNotFound:
            description: the record does not exist
            content:
                application/json:
                    schema:
                        $ref: '#/components/schemas/Error'
        RecordExistsError:
            description: the record already exists
            content:
                application/json:
                    schema:
                        $ref: '#/components/schemas/Error'
                        properties:
                            name:
                                example: RecordExistsError
        BadInput:
            description: bad request contains invalid input
            content:
                application/json:
                    schema:
                        $ref: '#/components/schemas/Error'
                        properties:
                            name:
                                example: AttributeError
    parameters:
        neighbors:
            in: query
            name: neighbors
            schema:
                type: integer
                minimum: 0
                maximum: 5
            description: return neighbors of the selected node(s) up to 'n' edges away. If this is set to 0, no neighbors will be returned. To collect all immediate neighbors this must be set to 2.
        returnProperties:
            in: query
            name: returnProperties
            schema:
                type: string
            description: csv list of attributes to return. Returns the whole record if not specified
        limit:
            in: query
            name: limit
            schema:
                type: integer
                nullable: true
            description: limits the number of records to return
            default: 1000
        fuzzyMatch:
            in: query
            name: fuzzyMatch
            schema:
                type: integer
            description: indicates that aliasof and deprecatedby links should be followed when matching ontology terms to 'n' degrees away
        ancestors:
            in: query
            name: ancestors
            schema:
                type: string
            description: csv list of edge class names for which to get all ancestors (follows ingoing edges) of any matched nodes
        descendants:
            in: query
            name: descendants
            schema:
                type: string
            description: csv list of edge class names for which to get all descendants (follows outgoing edges) of any matched nodes
        Authorization:
            in: header
            name: Authorization
            schema:
                type: string
                format: token
            description: token containing the user information/authentication
        '@rid':
            in: path
            name: '@rid'
            schema:
                type: string
            description: record identifier
            example: '#34:1'
        createdAt:
            in: query
            name: createdAt
            schema:
                type: integer
            description: when the record was created
        createdBy:
            in: query
            name: createdBy
            description: the recordID of the user who created the record
            schema:
                type: string
        deletedAt:
            in: query
            name: deletedAt
            description: if given, indicates the time at which a record has been deleted. null for active records
            schema:
                type: integer
                nullable: true
        deletedBy:
            name: deletedBy
            in: query
            description: the recordID of the user who deleted the record
            schema:
                type: string
                nullable: true
        history:
            in: query
            name: history
            description: the recordID of the previous version of this record
            schema:
                type: string
                nullable: true
        uuid:
            name: uuid
            in: query
            description: record id that will be common for all versions of a given record
            schema:
                type: string
                format: uuid
        Feature:
            biotype:
                name: biotype
                in: query
                description: the biological type classification of the feature
                schema:
                    type: string
        Ontology:
            description:
                name: description
                in: query
                schema:
                    type: string
                    nullable: true
                description: paragraph describing/defining the ontology term
            longName:
                name: longName
                in: query
                schema:
                    type: string
                    nullable: true
                description: extended name field for more verbose descriptor
            name:
                name: name
                in: query
                schema:
                    type: string
                description: the name of the ontology term
            sourceIdVersion:
                name: sourceIdVersion
                in: query
                schema:
                    type: string
                description: the version of the name (from the external source)
            source:
                name: source
                in: query
                schema:
                    type: string
                description: the name of the external source the ontology term is derived from
            sourceId:
                name: sourceId
                in: query
                schema:
                    type: string
                    nullable: true
                description: the ID in the external source
            sourceVersion:
                name: sourceVersion
                in: query
                schema:
                    type: string
                    nullable: true
                description: the version of the external source
            subsets:
                in: query
                name: subsets
                schema:
                    type: string
                description: ontology subset this term belongs to
    schemas:
        Error:
            type: object
            properties:
                message:
                    type: string
                    description: the error message
                name:
                    type: string
                    description: the name of the type of error
                stacktrace:
                    type: string
                    description: optionally the error may include a stack trace to aid in debugging
        ODB:
            type: object
            properties:
                '@rid':
                    type: string
                    example: '#44:1'
                    pattern: '^#\d+:\d+$'
        Edge:
            allOf:
                - $ref: '#/components/schemas/ODB'
            type: object
            properties:
                out:
                    type: string
                    dscription: the source vertex/node
                    example: '#22:1'
                    pattern: '^#\d+:\d+$'
                in:
                    type: string
                    description: the target/destination vertex/node
                    example: '#23:0'
                    pattern: '^#\d+:\d+$'
        UserGroup:
            allOf:
                - $ref: '#/components/schemas/ODB'
            type: object
            properties:
                name:
                    type: string
                    description: name of the user group
                permissions:
                    type: object
        User:
            allOf:
                - $ref: '#/components/schemas/ODB'
            type: object
            required:
                - name
            properties:
                name:
                    type: string
                createdAt:
                    description: when the record was created
                    type: integer
                deletedAt:
                    type: integer
                    nullable: true
                groups:
                    type: array
                    items:
                        $ref: '#/components/schemas/UserGroup'
                history:
                    oneOf:
                        - type: string
                          example: '#47:2'
                        - $ref: '#/components/schemas/User'
                    nullable: true
        Ontology:
            allOf:
                - $ref: '#/components/schemas/ODB'
            type: object
            required:
                - sourceId
                - source
            properties:
                description:
                    type: string
                    nullable: true
                    description: paragraph describing/defining the ontology term
                longName:
                    type: string
                    description: extended name field for more verbose descriptor
                    nullable: true
                name:
                    type: string
                    description: the name of the ontology term
                sourceIdVersion:
                    type: string
                    description: the version of the name (from the external source)
                source:
                    type: string
                    description: the name of the external source the ontology term is derived from
                sourceId:
                    type: string
                    nullable: true
                    description: the ID in the external source
                sourceVersion:
                    type: string
                    nullable: true
                    description: the version of the external source
                subsets:
                    type: array
                    description: ontology subset(s) this term belongs to
                    items:
                        type: string
        Disease:
            allOf:
                - $ref: '#/components/schemas/Ontology'
            type: object
            properties:
                name:
                    example: cancer
                source:
                    example: disease ontology
                sourceVersion:
                    example: "2018-03-02"
                sourceId:
                    example: "doid:162"
                description:
                    example: "a disease of cellular proliferation that is malignant and primary ..."
                subsets:
                    items:
                        example: "doid#DO_AGR_slim"
        AnatomicalEntity:
            allOf:
                - $ref: '#/components/schemas/Ontology'
            type: object
            properties:
                name:
                    example: peripheral nervous system
                source:
                    example: uberon
                sourceId:
                    example: "uberon:0000010"
                description:
                    example: "a major division of the nervous system that contains ..."
                subsets:
                    items:
                        example: "uberon/core#uberon_slim"
        Therapy:
            allOf:
                - $ref: '#/components/schemas/Ontology'
            type: object
            properties:
                name:
                    example: carboplatin
                source:
                    example: ncit
                sourceId:
                    example: ncit:c1282
                description:
                    example: "a second-generation platinum compound with a broad spectrum of antineoplastic properties..."
        Feature:
            type: object
            required:
                - biotype
            properties:
                biotype:
                    type: string
                    description: the biological feature type
                    example: gene
        IndependantFeature:
            allOf:
                - $ref: '#/components/schemas/Ontology'
                - $ref: '#/components/schemas/Feature'
            type: object
            properties:
                source:
                    example: hgnc
                sourceId:
                    example: "hgnc:1097"
                biotype:
                    example: gene
                name:
                    example: braf
                sourceIdVersion:
                    example: "2018-04-20"
                longName:
                    example: "b-raf proto-oncogene, serine/threonine kinase"




<|MERGE_RESOLUTION|>--- conflicted
+++ resolved
@@ -2,14 +2,10 @@
 openapi: 3.0.0
 info:
     title: Graph KB
-<<<<<<< HEAD
     description: >
         Knowlegebase is a curated database of variants in cancer and their therapeutic, biological, diagnostic, and prognostic implications according to literature.
         The main use of Knowlegebase is to act as the link between the known and published variant information and the expermientally collected data.
         It is used in generation of reports as well as building target sequences for the targeted alignment pipeline.
-=======
-    description: API for accessing the graph knowledgebase
->>>>>>> b9071e6c
 
 servers:
     - url: http://10.9.202.242:8088/api/
