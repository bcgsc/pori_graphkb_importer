'use strict';
const {Base, KBVertex} = require('./base');
const {AttributeError} = require('./error');


/**
 * @class
 * @extends Base
 */
class Position extends Base {

    static createClass(db) {
        return new Promise((resolve, reject) => {
            super.createClass({db, clsname: this.clsname, superClasses: KBVertex.clsname, isAbstract: true})
                .then(() => {
                    return this.loadClass(db);
                }).then((cls) => {
                    resolve(cls);
                }).catch((error) => {
                    reject(error);
                });
        });
    }
}


/**
 * @class
 * @extends Base
 */
class Range extends Base {
    validateContent(content, positionClass) {
        if (content.start == undefined || content.end == undefined) {
            throw new AttributeError('both start and end must be specified and not null');
        }
        content.start = positionClass.validateContent(content.start);
        content.end = positionClass.validateContent(content.end);
        console.log(content);
        if (content.start.uuid == content.end.uuid) {
            throw new AttributeError(`range start and end cannot point to the same node: ${content.start.uuid}`);
        }
        return super.validateContent(content);
    }

    createRecord(opt, positionClass) {
        return new Promise((resolve, reject) => {
            const args = this.validateContent(opt, positionClass);
            console.log(args.start);
            // start the transaction
            var commit = this.dbClass.db
                .let('startPos', (tx) => {
                    // create the start position
                    return tx.create(positionClass.constructor.createType, positionClass.constructor.clsname)
                        .set(args.start);
                }).let('endPos', (tx) => {
                    // create the end position
                    return tx.create(positionClass.constructor.createType, positionClass.constructor.clsname)
                        .set(args.end);
                }).let('range', (tx) => {
                    //connect the nodes
<<<<<<< HEAD
                    args = Object.assign(args, {start: '$startPos', end: '$endPos'});
                    
                    return tx.create(this.constructor.createType, this.constructor.clsname).set(args);
                }).commit();
            console.log("Statement: " + commit.buildStatement());
            commit.return('$range').one()
                .then((rid) => {
                    return this.dbClass.db.record.get(rid);
                }).then((record) => {
                    resolve(record);
=======
                    const sub = Object.assign({}, args);
                    delete sub.end;
                    delete sub.start;
                    return tx.create(this.constructor.createType, this.constructor.clsname).set(sub).set('start = $startPos, end = $endPos');
                }).commit();
            //console.log("Statement: " + commit.buildStatement());
            commit.return('$range').one()
                .then((record) => {
                    Promise.all([
                        this.dbClass.db.record.get(record.start),
                        this.dbClass.db.record.get(record.end)
                    ]).then((positions) => {
                        record.start = positions[0];
                        record.end = positions[1];
                        resolve(record);
                    }).catch((error) => {
                        reject(error);
                    });
>>>>>>> d1edeb1f
                }).catch((error) => {
                    reject(error);
                });
        });
    }

    static createClass(db) {
        const props = [
            {name: 'start', type: 'link', mandatory: true, notNull: true, linkedClass: Position.clsname},
            {name: 'end', type: 'link', mandatory: true, notNull: true, linkedClass: Position.clsname}
        ];
        return new Promise((resolve, reject) => {
            super.createClass({db, clsname: this.clsname, superClasses: Position.clsname, isAbstract: false, properties: props})
                .then(() => {
                    return this.loadClass(db);
                }).then((cls) => {
                    resolve(cls);
                }).catch((error) => {
                    reject(error);
                });
        });
    }

}


/**
 * @class
 * @extends Base
 */
class GenomicPosition extends Base {

    static createClass(db) {
        const props = [
            {name: 'pos', type: 'integer', mandatory: true, notNull: true, min: 1}
        ];
        return new Promise((resolve, reject) => {
            super.createClass({db, clsname: this.clsname, superClasses: Position.clsname, properties: props})
                .then(() => {
                    return this.loadClass(db);
                }).then((cls) => {
                    resolve(cls);
                }).catch((error) => {
                    reject(error);
                });
        });
    }
}

/**
 * @class
 * @extends Base
 */
class ExonicPosition extends Base {

    static createClass(db) {
        const props = [
            {name: 'pos', type: 'integer', mandatory: true, notNull: true, min: 1}
        ];
        return new Promise((resolve, reject) => {
            super.createClass({db, clsname: this.clsname, superClasses: Position.clsname, properties: props})
                .then(() => {
                    return this.loadClass(db);
                }).then((cls) => {
                    resolve(cls);
                }).catch((error) => {
                    reject(error);
                });
        });
    }

}

/**
 * @class
 * @extends Base
 */
class CodingSequencePosition extends Base {

    validateContent(content) {
        const args = Object.assign({offset: 0}, content);
        return super.validateContent(args);
    }

    static createClass(db) {
        const props = [
            {name: 'pos', type: 'integer', mandatory: true, notNull: true,  min: 1},
            {name: 'offset', type: 'integer', mandatory: true, notNull: true}
        ];
        return new Promise((resolve, reject) => {
            super.createClass({db, clsname: this.clsname, superClasses: Position.clsname, properties: props})
                .then(() => {
                    return this.loadClass(db);
                }).then((cls) => {
                    resolve(cls);
                }).catch((error) => {
                    reject(error);
                });
        });
    }

}

/**
 * @class
 * @extends Base
 */
class ProteinPosition extends Base {

    validateContent(content) {
        const args = Object.assign({ref_aa: null}, content);
        if (args.ref_aa != null) {
            if (args.ref_aa.length != 1) {
                throw new AttributeError(`ref_aa must be a single character: ${args.ref_aa}`);
            }
            args.ref_aa = args.ref_aa.toUpperCase();
        }
        return super.validateContent(args);
    }

    static createClass(db) {
        const props = [
            {name: 'pos', type: 'integer', mandatory: true, notNull: true,  min: 1},
            {name: 'ref_aa', type: 'string', mandatory: true, notNull: false}
        ];
        return new Promise((resolve, reject) => {
            super.createClass({db, clsname: this.clsname, superClasses: Position.clsname, properties: props})
                .then(() => {
                    return this.loadClass(db);
                }).then((cls) => {
                    resolve(cls);
                }).catch((error) => {
                    reject(error);
                });
        });
    }

}

/**
 * @class
 * @extends Base
 */
class CytobandPosition extends Base {

    validateContent(content) {
        const args = Object.assign({major_band: null, minor_band: null}, content); // set defaults
        if (args.major_band === null && args.minor_band !== null) {
            throw new AttributeError('major band must be specified in order to specify the minor band');
        }
        if (! ['p', 'q', 'P', 'Q'].includes(args.arm)) {
            throw new AttributeError(`invalid value for arm, must be p or q found: ${args.arm}`);
        }
        args.arm = args.arm.toLowerCase();
        return super.validateContent(args);
    }

    static createClass(db) {
        const props = [
            {name: 'arm', type: 'string', mandatory: true, notNull: true},
            {name: 'major_band', type: 'integer', mandatory: true, notNull: false,  min: 1},
            {name: 'minor_band', type: 'integer', mandatory: true, notNull: false}
        ];
        return new Promise((resolve, reject) => {
            super.createClass({db, clsname: this.clsname, superClasses: Position.clsname, properties: props})
                .then(() => {
                    return this.loadClass(db);
                }).then((cls) => {
                    resolve(cls);
                }).catch((error) => {
                    reject(error);
                });
        });
    }

}


module.exports = {Position, Range, ProteinPosition, GenomicPosition, ExonicPosition, CodingSequencePosition, CytobandPosition};<|MERGE_RESOLUTION|>--- conflicted
+++ resolved
@@ -58,18 +58,6 @@
                         .set(args.end);
                 }).let('range', (tx) => {
                     //connect the nodes
-<<<<<<< HEAD
-                    args = Object.assign(args, {start: '$startPos', end: '$endPos'});
-                    
-                    return tx.create(this.constructor.createType, this.constructor.clsname).set(args);
-                }).commit();
-            console.log("Statement: " + commit.buildStatement());
-            commit.return('$range').one()
-                .then((rid) => {
-                    return this.dbClass.db.record.get(rid);
-                }).then((record) => {
-                    resolve(record);
-=======
                     const sub = Object.assign({}, args);
                     delete sub.end;
                     delete sub.start;
@@ -88,7 +76,6 @@
                     }).catch((error) => {
                         reject(error);
                     });
->>>>>>> d1edeb1f
                 }).catch((error) => {
                     reject(error);
                 });
