'use strict';
const {AttributeError, ControlledVocabularyError, MultipleResultsFoundError, NoResultFoundError, PermissionError, AuthenticationError} = require('./error');
const uuidV4 = require('uuid/v4');
const _ = require('lodash');
const moment = require('moment');
const cache = require('./cached/data');
const {PERMISSIONS} = require('./constants');
const Promise = require('bluebird');

const errorJSON = function(error) {
    return {type: error.type, message: error.message};
};

/**
 * @returns {Promise} if resolved, returns {orientjs.Property[]} array of properties from the current class and inherited classes
 * otherwise returns an {Error}
 */
const getAllProperties = (cls) => {
    return new Promise((resolve, reject) => {
        let result = {properties: cls.properties, superClasses: []};
        if (cls.superClass !== null) {
            result.superClasses.push(cls.superClass);
            cls.db.class.get(cls.superClass)
                .then((superClass) => {
                    return getAllProperties(superClass);
                }).then((props) => {
                    result.properties = _.concat(result.properties, props.properties);
                    result.superClasses = _.concat(result.superClasses, props.superClasses);
                    resolve(result);
                }).catch((error) => {
                    reject(error);
                });
        } else {
            resolve(result);
        }
    });
};

const softGetRID = (record) => {
    if (record['@rid'] !== undefined) {
        return `#${record['@rid'].cluster}:${record['@rid'].position}`;
    } else {
        return record;
    }
};

const dec2bin = (dec) => {
    // convert decimal to binary
    let bin = (dec >>> 0).toString(2);
    // pad the generated binary result with zeros  
    return bin.length >= 4 ? bin : new Array(4 - bin.length + 1).join(0) + bin;
}

class Record {

    constructor(content, parentClass) {
        this.content = content;
        this.generator = parentClass;
        this.content['@class'] = parentClass.constructor.clsname;
    }
}

/**
 * @class
 */
class Base {
    /**
     * @param {orientjs.Class} dbClass the class loaded from the database
     * @param {orientjs.Property[]} properties array of properties associated with this class (including inherited)
     */
    constructor(db, conn, properties=[], superClasses=[]) {
        this.db = db;
        this.conn = conn;
        this.properties = properties;
        this.superClasses = superClasses;
    }
    /**
     * computed property, convenience method to get the names of the properties for this class
     * @returns {string[]} property names
     */
    get propertyNames() {
        return Array.from(this.properties, ({name}) => name);
    }

    /**
     * @returns {boolean} if the current class is an abstract class
     **/
    get isAbstract() {
        if (_.isEqual(this.conn.clusterIds, [-1])) {
            return true;
        } else {
            return false;
        }
    }

    isOrHasAncestor(ancestor) {
        if (ancestor === this.constructor.clsname || this.superClasses.includes(ancestor)) {
            return true;
        } else {
            return false;
        }
    }

    /**
     * @returns {boolean} if the provided user is permitted to execute the provided db function
     **/
    isPermitted(userRecord, operationPermissions) {
        return new Promise((resolve, reject) => {
<<<<<<< HEAD
            if (userRecord.content.status === 'ACTIVE') {
=======
            const CRUD = ['delete', 'update', 'read', 'create'];
            let permissible = false;
            if (userRecord.content.active) {
>>>>>>> 558b017e
                this.db.conn.record.get(userRecord.content.role.toString())
                    .then((roleRecord) => {
                        //check the specific class first
                        //if not in rules, check supers classes 
                        if (_.has(roleRecord.rules, this.conn.superClass.toString())) {
                            if (roleRecord.rules[this.conn.superClass.toString()] & operationPermissions) {
                                resolve(true);
                            } else {
                                resolve(false);
                            }
                        } else {
                            resolve(false);
                        }
                    }).catch((error) => {
                        throw new NoResultFoundError;
                });
            } else {
                 throw new AuthenticationError(`requested function cannot be executed as the user: ${userRecord.content.username} is suspended`);
            }
        }); 
    }
    

    getAllowedTermsList(propertyName) {
        const terms = [];
        for (let cls of Object.keys(cache.vocab)) {
            if (cache.vocab[cls][propertyName] != undefined && this.isOrHasAncestor(cls)) {
                for (let term of cache.vocab[cls][propertyName]) {
                    terms.push(term);
                }
            }
        }
        return terms;
    }


    validateContent(content) {
        const args = {};
        for (let key of Object.keys(content)) {
            if (content[key] === undefined) {
                delete content[key];
                continue;
            }
            if (this.constructor.createType == 'edge' && (key == 'in' || key == 'out')) {
                // ignore edges reserved properties
            } else if (! _.includes(this.propertyNames, key)) {
                throw new AttributeError(`invalid attribute ${key}`);
            }
            let value = content[key];
            const allowedValues = [];
            for (let term of this.getAllowedTermsList(key)) {
                if (term.conditional === null || term.conditional === content.type) {
                    allowedValues.push(term.term);
                }
            }
            if (allowedValues.length > 0 && ! allowedValues.includes(value)) {
                throw new ControlledVocabularyError(
                    `'${value}' is not an allowed term for ${this.constructor.clsname}:${key}(type=${content.type}). Valid terms include: ${allowedValues.toString()}`);
            }
            args[key] = content[key]; // overrides the defaults if given
        }
        for (let prop of this.properties) {
            if (prop.mandatory) {
                if (args[prop.name] === undefined) {
                    throw new AttributeError(`mandatory property ${prop.name} was not specified`);
                }
            }
            if (args[prop.name] !== undefined) {
                if (prop.notNull && args[prop.name] === null) {
                    throw new AttributeError(`violated notNull constraint of ${prop.name} property`);
                }
                if (prop.min != undefined && args[prop.name] != null && args[prop.name] < prop.min) {
                    throw new AttributeError(`${args[prop.name]} is below the allowed minimum: ${prop.min}`);
                }
            }
        }
        return args;
    }

    /**
     * create new record
     * @param  {object} where record content
     * @return {Promise}  if resolved returns ? otherwise returns the db error
     */
    createRecord(where={}) {
        return new Promise((resolve, reject) => {
            const args = this.validateContent(where);
            this.conn.create(args)
                .then((result) => {
                    resolve(new Record(result, this));
                }).catch((error) => {
                    reject(error);
                });
        });
    }
    
    /**
     * select from the current class given the where filters
     *
     * @param {object} where filters for the select
     * @throws MultipleResultsFoundError if more than one record is selected
     * @throws NoResultFoundError if no records are selected
     * @returns {Promise}
     */
    selectExactlyOne(where={}) {
        return new Promise((resolve, reject) => {
            this.select(where, false, 1, true)
                .then((recList) => {
                    resolve(recList[0]);
                }).catch((error) => {
                    reject(error);
                });
        });
    }

    select(where={}, activeOnly=false, exactlyN=null, ignoreAtPrefixed=true) {
        if (where instanceof Record) {
            where = where.content;
        }
        return new Promise((resolve, reject) => {
            const clsname = where['@class'] == undefined ? this.constructor.clsname : where['@class'];
            const selectionWhere = Object.assign({}, where);
            if (ignoreAtPrefixed) {
                for (let key of Object.keys(selectionWhere)) {
                    if (key.startsWith('@')) {
                        delete selectionWhere[key];
                    }
                }
            }
            if (activeOnly) {
                selectionWhere.deleted_at = null;
            }
            const query = this.db.conn.select().from(clsname).where(selectionWhere);
            let stat = query.buildStatement();
            for (let key of Object.keys(query._state.params)) {
                stat = stat.replace(':' + key, `"${query._state.params[key]}"`);
            }
            query.all()
                .then((rl) => {
                    const reclist = [];
                    for (let r of rl) {
                        reclist.push(new Record(r, this));
                    }
                    if (exactlyN !== null) {
                        if (reclist.length == 0) {
                            if (exactlyN === 0) {
                                resolve([]);
                            } else {
                                reject(new NoResultFoundError(stat));
                            }
                        } else if (exactlyN != reclist.length) {
                            reject(new MultipleResultsFoundError(stat + `returned ${reclist.length} results but expected ${exactlyN} results`));
                        } else {
                            resolve(reclist);
                        }
                    } else {
                        resolve(reclist);
                    }
                }, (error) => {
                    reject(error);
                });
        });
    }

    deleteRecord(where, user) {
        if (where instanceof Record) {
            where = where.content;
        }
        return new Promise((resolve, reject) => {
            where.deleted_at = null;
            this.db.models.KBUser.selectExactlyOne({username: user}).then((userRecord) => {
                this.isPermitted(userRecord, PERMISSIONS.DELETE)
                    .then((permission) => {
                        if (permission) {
                            this.selectExactlyOne(where)
                                .then((record) => {
                                    record.content.deleted_at = moment().valueOf();
                                    record.content.deleted_by = userRecord.content['@rid'].toString();
                                    return this.db.conn.record.update(record.content);
                                }).then((updatedRecord) => {
                                    resolve(new Record(updatedRecord, this));
                                }).catch((error) => {
                                    reject(error);
                                });
                        } else {
                            reject(new PermissionError('DELETE FUNCTION IS NOT PERMITTED'));
                        }
                    }).catch((error) => {
                        reject(error);
                    });
                }).catch((error) => {
                        reject(error);
                });           
        });
    }

    
    /**
     * the name of the class
     * @type {string}
     */
    static get clsname() {
        let clsname = this.name;
        clsname = clsname.replace(/([a-z])([A-Z])/g, '$1_$2');
        return clsname.toLowerCase();
    }
    /**
     * load class from the database
     *
     * @param {orientjs.Db} db the database object
     * @returns {Promise} a new class instance or an error
     */
    static loadClass(db) {
        return new Promise((resolve, reject) => {
            db.conn.class.get(this.clsname)
                .then((cls) => {
                    getAllProperties(cls)
                        .then((result) => {
                            let c = new this(db, cls, result.properties, result.superClasses);
                            db.models[this.name] = c;
                            db.models[this.clsname] = c;
                            resolve(c);
                        }).catch((error) => {
                            reject(error);
                        });
                }).catch((error) => {
                    reject(error);
                });
        });
    }
    /**
     * create a new class in the database
     *
     * @param {Object} opt the input options
     * @param {orientjs.Db} opt.db the database object
     * @param {Object[]} opt.properties property specifications
     * @param {Object[]} opt.indices indices to create
     * @param {boolean} opt.isAbstract true if the class to be created an abstract class
     * @param {string} opt.clsname name of the class
     * @param {string} opt.superClass class(es) to inherit
     *
     * @returns {Promise} on resolve returns a instance of Base (or subclass) otherwise Error
     */
    static createClass(opt) {
        // extend versioning if not versioning
        return new Promise((resolve, reject) => {
            // preliminary error checking and defaults
            opt.properties = opt.properties || [];
            opt.indices = opt.indices || [];
            opt.isAbstract = opt.isAbstract || false;

            if (opt.clsname === undefined || opt.superClasses === undefined || opt.db === undefined) {
                reject(new AttributeError(
                    `required attribute was not defined: clsname=${opt.clsname}, superClasses=${opt.superClasses}, db=${opt.db}`));
            } else {
                opt.db.conn.class.create(opt.clsname, opt.superClasses, null, opt.isAbstract) // create the class first
                    .then((cls) => {
                        // add the properties
                        Promise.all(Array.from(opt.properties, (prop) => cls.property.create(prop)))
                            .then(() => {
                                // create the indices
                                return Promise.all(Array.from(opt.indices, (i) => opt.db.conn.index.create(i)));
                            }).then(() => {
                                resolve();
                            }).catch((error) => {
                                reject(error);
                            });

                    }).catch((error) => {
                        reject(error);
                    });
            }
        });
    }
}

/**
 * creates the abstract super class "versioning" and adds it as the super class for V and E
 *
 * @param {orientjs.Db} db the database instance
 * @returns {Promise} returns a promise which returns nothing on resolve and an error on reject
 */
class KBVertex extends Base {
    
    validateContent(content) {
        const args = Object.assign({ // default arguments
            uuid : uuidV4(),
            version: 0,
            created_at: moment().valueOf(),
            deleted_at: null
        }, content);
        args.deleted_by = args.deleted_by || null;
        return super.validateContent(args);
    }

    static get createType() {
        return 'vertex';
    }

    static createClass(db, user) {
        return new Promise((resolve, reject) => {
            const props = [
                {name: 'uuid', type: 'string', mandatory: true, notNull: true, readOnly: true},
                {name: 'version', type: 'integer', mandatory: true, notNull: true},
                {name: 'created_at', type: 'long', mandatory: true, notNull: true},
                {name: 'deleted_at', type: 'long', mandatory: true, notNull: false},
                {name: 'created_by', type: 'link', mandatory: true, notNull: true,  linkedClass: KBUser.clsname},
                {name: 'deleted_by', type: 'link', mandatory: true, notNull: false,  linkedClass: KBUser.clsname}
            ];
            const idxs = [
                {
                    name: `${this.clsname}_version`,
                    type: 'unique',
                    properties: ['uuid', 'version'],
                    'class':  this.clsname
                },
                {
                    name: `${this.clsname}_single_null_deleted_at`,
                    type: 'unique',
                    metadata: {ignoreNullValues: false},
                    properties: ['uuid', 'deleted_at'],
                    'class':  this.clsname
                }
            ];

            
            Base.createClass({db, clsname: this.clsname, superClasses: 'V', isAbstract: true, properties: props, indices: idxs})
                .then(() => {
                    return this.loadClass(db);
                }).then((cls) => {
                    resolve(cls);
                }).catch((error) => {
                    reject(error);
                });
        });
    }

    createRecord(opt={}, user) {
        return new Promise((resolve, reject) => {
            const content = Object.assign({created_by: user}, opt);
            const args = this.validateContent(content);
            this.db.models.KBUser.selectExactlyOne({username: args.created_by}).then((userRecord) => {
                args.created_by = userRecord.content['@rid'];
                this.isPermitted(userRecord, PERMISSIONS.CREATE).then((permission) => {
                    if (permission) {
                        this.conn.create(args).then((record) => {
                            this.db.conn.record.get(args.created_by).then((userRecord) => {
                                record.created_by = userRecord;
                                resolve(new Record(record, this));
                            }).catch((error) => {
                                reject(error);
                            });
                        }).catch((error) => {
                            reject(error);
                        });
                    } else {
                        reject(new PermissionError('CREATE FUNCTION IS NOT PERMITTED'));    
                    }
                }).catch((error) => {
                    reject(error);
                });
            }).catch((error) => {
                reject(new AuthenticationError(`the provided username (i.e. ${args.created_by}) does not exist`));
            });
        });
    }

    /**
     * update an existing record. This will be based on the uuid or the record and
     * will create a copy of the current record, a history edge, and then will edit the
     * current record. This will be wrapped in a transaction. Will need to ensure the
     *
     * @param  {object} where record content
     * @return {Promise}  if resolved returns ? otherwise returns the db error
     */
    updateRecord(where={}, user) {
        return new Promise((resolve, reject) => {
            // get the record from the db
            if (where.uuid == undefined) {
                throw new AttributeError('uuid is a required parameter');
            }    

            this.selectExactlyOne({uuid: where.uuid})
                .then((record) => {

                const required_matches = ['uuid', 'deleted_at','version', 'created_at'];
                for (let m of required_matches) {
                    if (where[m] !== undefined && where[m] !== record.content[m]) {
                        throw new Error(`Concurrency error. Updating an out-of-date record. Property ${m}: ${where[m]} and ${record.content[m]}`);
                    }
                }
                this.db.models.KBUser.selectExactlyOne({username: user}).then((userRecord) => {
                    const userRID = userRecord.content['@rid'].toString();
                    
                    this.isPermitted(userRecord, PERMISSIONS.UPDATE).then((permission) => {
                        if (permission) {                          
                            const duplicate = {};
                            const timestamp = moment().valueOf();
                            let updates = {
                                version: record.content.version + 1,
                                created_at: timestamp,
<<<<<<< HEAD
                                created_by: userRID
=======
                                deleted_by: null
>>>>>>> 558b017e
                            };
                            // create a copy of the current record
                            for (let key of Object.keys(record.content)) {
                                if (! key.startsWith('@')) {
                                    duplicate[key] = record.content[key];
                                }
                            }
                            for (let key of Object.keys(where)) {
                                if (! key.startsWith('@') && key !== 'version') {
                                    updates[key] = where[key];
                                }
                            }
                            duplicate['deleted_at'] = timestamp; // set the deletion time
                            duplicate['deleted_by'] = userRID;
                            
                            const currUserRID = userRecord.content['@rid'].toString();
                            this.db.conn.record.get(currUserRID).then((currUserRecord) => {
                                duplicate['deleted_by'] = currUserRecord;

                                // start the transaction
                                var commit = this.db.conn
                                    .let('updatedRID', (tx) => {
                                        // update the existing node
                                        return tx.update(`${record.content['@rid'].toString()}`).set(updates).return('AFTER @rid');
                                    }).let('duplicate', (tx) => {
                                        //duplicate the old node
                                        return tx.create(this.constructor.createType, this.constructor.clsname)
                                            .set(duplicate);
                                    }).let('historyEdge', (tx) => {
                                        //connect the nodes
                                        return tx.create(History.createType, History.clsname)
                                            .from('$updatedRID')
                                            .to('$duplicate')
                                    }).commit();
                                commit.return('$updatedRID').one() 
                                    .then((rid) => {
                                        return this.db.conn.record.get(rid);
                                    }).then((record) => {
                                        resolve(new Record(record, this));
                                    }).catch((error) => {
                                        reject(error);
                                    });
                                });
                        } else {
                            reject(new PermissionError("UPDATE FUNCTION IS NOT PERMITTED"));
                        }
                    }).catch((error) => {
                        reject(error);
                    });
                });
            }).catch((error) => {
                reject(error);
            });          
        });
    }
}

class KBEdge extends Base {

    static get createType() {
        return 'edge';
    }

    validateContent(content) {
        content.deleted_by = content.deleted_by || null;
        return super.validateContent(content);
    } 

    static createClass(db, user) {
        return new Promise((resolve, reject) => {
            const props = [
                {name: 'uuid', type: 'string', mandatory: true, notNull: true, readOnly: true},
                {name: 'version', type: 'integer', mandatory: true, notNull: true},
                {name: 'created_at', type: 'long', mandatory: true, notNull: true},
                {name: 'deleted_at', type: 'long', mandatory: true, notNull: false},
                {name: 'created_by', type: 'link', mandatory: true, notNull: true,  linkedClass: KBUser.clsname},
                {name: 'deleted_by', type: 'link', mandatory: true, notNull: false,  linkedClass: KBUser.clsname}
            ];
            const idxs = [
                {
                    name: `${this.clsname}_version`,
                    type: 'unique',
                    properties: ['uuid', 'version'],
                    'class':  this.clsname
                },
                {
                    name: `${this.clsname}_single_null_deleted_at`,
                    type: 'unique',
                    metadata: {ignoreNullValues: false},
                    properties: ['uuid', 'deleted_at'],
                    'class':  this.clsname
                }
            ];

            Base.createClass({db, clsname: this.clsname, superClasses: 'E', isAbstract: true, properties: props, indices: idxs})
                .then(() => {
                    return this.loadClass(db);
                }).then((cls) => {
                    resolve(cls);
                }).catch((error) => {
                    reject(error);
                });
        });
    }

    validateContent(content) {
        const args = Object.assign({ // default arguments
            uuid : uuidV4(),
            version: 0,
            created_at: moment().valueOf(),
            deleted_at: null
        }, content);
        args.deleted_by = args.deleted_by || null;
        const tgt = args.in.args || args.in;
        const src = args.out.args || args.out;
        src['@class'] = src['@class'] || KBVertex.clsname;
        tgt['@class'] = tgt['@class'] || KBVertex.clsname;
        return super.validateContent(args);
    }
    
    /**
     *
     */
    createRecord(data={}, user) {
        return new Promise((resolve, reject) => {
            const content = Object.assign({created_by: user}, data);
            const args = this.validateContent(content);
            const tgtIn = data.in.content || data.in;
            const srcIn = data.out.content || data.out;
            // select both records from the db
            Promise.all([
                this.selectExactlyOne(srcIn),
                this.selectExactlyOne(tgtIn)
            ]).then((recList) => {
                let [src, tgt] = recList;
                for (let key of Object.keys(src.content)) {
                    if (srcIn[key] === undefined || key === '@class') {
                        continue;
                    } else {
                        if (key === '@rid') {
                            if (srcIn[key].toString() === src.content[key].toString()) {
                                continue;
                            }
                        } else if (srcIn[key] === src.content[key]) {
                            continue;
                        } else if (key === 'created_by') {
                            if (src.content.created_by.toString() === srcIn.created_by['@rid'].toString()) {
                                continue;
                            }
                        } else if (key === 'deleted_by') {
                            if (src.content.role.toString() === srcIn.role['@rid'].toString()) {
                                continue;
                            }
                        } else if (key === 'role') {
                            if (src.content.role.toString() === srcIn.role['@rid'].toString()) {
                                continue;
                            }
                        } 
                    }
                    throw new Error(`Record pulled from DB differs from input on attr ${key}: ${src[key]} vs ${srcIn[key]}`);
                }
                for (let key of Object.keys(tgt.content)) {
                    if (tgtIn[key] === undefined || key === '@class') {
                        continue;
                    } else {
                        if (key === '@rid') {
                            if (tgtIn[key].toString() === tgt.content[key].toString()) {
                                continue;
                            }
                        } else if (tgtIn[key] === tgt.content[key]) {
                            continue;
                        } else if (key === 'created_by') {
                            if (tgtIn.created_by['@rid'].toString() === tgt.content.created_by.toString()) {
                                continue;
                            }
                        } else if (key === 'role') {
                            if (tgt.content.role.toString() === tgtIn.role['@rid'].toString()) {
                                continue;
                            }
                        }
                    }
                    throw new Error(`Record pulled from DB differs from input on attr ${key}: ${tgt[key]} vs ${tgtIn[key]}`);
                }
                delete args.in;
                delete args.out;
                // now create the edge
                this.db.models.KBUser.selectExactlyOne({username: args.created_by})
                .then((userRecord) => {
                    args.created_by = userRecord.content['@rid'];
                    this.isPermitted(userRecord, 'create').then((permission) => {
                        if (permission) {
                            this.db.conn.create(this.constructor.createType, this.constructor.clsname)
                                .from(src.content['@rid'].toString()).to(tgt.content['@rid'].toString()).set(args).one()
                                .then((record) => {
                                    this.db.conn.record.get(args.created_by).then((userRecord) => {
                                        record.created_by = userRecord;
                                        resolve(new Record(record, this));
                                    }).catch((error) => {
                                        reject(error);
                                    });
                            }).catch((error) => {
                                reject(error);
                            });
                        } else {
                            reject(new PermissionError("CREATE FUNCTION IS NOT PERMITTED"));    
                        }
                    }).catch((error) => {
                        reject(error);
                    });
                }).catch((error) => {
                    reject(new AuthenticationError(`the provided username (i.e. ${args.created_by}) does not exist`));
                });
            }).catch((error) => {
                reject(error);
            });
        });
    }
}

/**
 * @class
 * @extends Base
 */
class KBUser extends Base {

    validateContent(content) {
        content.role = content.role || {name: 'BINF'};
        content.active = content.active || true; 
        const args = super.validateContent(content);
        return args;
    }

    static createClass(db) {
        return new Promise((resolve, reject) => {

            const props = [
                {name: 'username', type: 'string', mandatory: true, notNull: false},
                {name: 'active', type: 'boolean', mandatory: true, notNull: false},
                {name: 'role', type: 'link', mandatory: true, notNull: true,  linkedClass: KBRole.clsname} //readOnly: true,
            ];

            const idxs = [{
                name: this.clsname + '.index_username',
                type: 'unique',
                metadata: {ignoreNullValues: false},
                properties: ['username'],
                'class':  this.clsname
            }];

            Base.createClass({db, clsname: this.clsname, superClasses: 'V', isAbstract: false, properties: props, indices: idxs})
                .then(() => {
                    return this.loadClass(db);
                }).then((cls) => {
                    resolve(cls);
                }).catch((error) => {
                    reject(error);
                });
        });
    }

    createRecord(opt) {     
        return new Promise((resolve, reject) => {
            const args = this.validateContent(opt);
            this.db.models.KBRole.selectExactlyOne({name: args.role})
                .then((record) => {
                    args.role = record.content['@rid'];
                    return this.conn.create(args).then((userRecord) => {
                        this.db.conn.record.get(args.role).then((roleRecord) => {
                            userRecord.role = roleRecord;
                            resolve(new Record(userRecord, this));
                        }).catch((error) => {
                            reject(error);
                        });
                    }).catch((error) => {
                        reject(error);
                    });
                })
        });
    }
}

/**
 * @class
 * @extends Base
 */
class KBRole extends Base {

    validateContent(content) {
        const args = super.validateContent(content);
        return args;
    }

    static createClass(db) {
        return new Promise((resolve, reject) => {

            const props = [
                {name: 'name', type: 'string', mandatory: true, notNull: false},
                {name: 'rules', type: 'embedded', mandatory: true, notNull: false},
                {name: 'mode', type: 'integer', mandatory: true, notNull: false}
            ];

            const idxs = [{
                name: this.clsname + '.index_name',
                type: 'unique',
                metadata: {ignoreNullValues: false},
                properties: ['name'],
                'class':  this.clsname
            }];

            Base.createClass({db, clsname: this.clsname, superClasses: 'V', isAbstract: false, properties: props, indices: idxs})
                .then(() => {
                    return this.loadClass(db);
                }).then((cls) => {
                    resolve(cls);
                }).catch((error) => {
                    reject(error);
                });
        });
    }
}

class History extends Base {

    static get createType() {
        return 'edge';
    }

    static createClass(db) {
        return new Promise((resolve, reject) => {
            const props = [
                {name: 'comment', type: 'string', mandatory: false, notNull: true, readOnly: true},
            ];

            Base.createClass({db, clsname: this.clsname, superClasses: 'E', isAbstract: false, properties: props})
                .then(() => {
                    return this.loadClass(db);
                }).then((cls) => {
                    resolve(cls);
                }).catch((error) => {
                    reject(error);
                });
        });
    }
}

module.exports = {Base, History, KBVertex, KBEdge, softGetRID, Record, errorJSON, KBUser, KBRole};<|MERGE_RESOLUTION|>--- conflicted
+++ resolved
@@ -106,13 +106,7 @@
      **/
     isPermitted(userRecord, operationPermissions) {
         return new Promise((resolve, reject) => {
-<<<<<<< HEAD
-            if (userRecord.content.status === 'ACTIVE') {
-=======
-            const CRUD = ['delete', 'update', 'read', 'create'];
-            let permissible = false;
             if (userRecord.content.active) {
->>>>>>> 558b017e
                 this.db.conn.record.get(userRecord.content.role.toString())
                     .then((roleRecord) => {
                         //check the specific class first
@@ -402,9 +396,9 @@
             uuid : uuidV4(),
             version: 0,
             created_at: moment().valueOf(),
-            deleted_at: null
+            deleted_at: null,
+            deleted_by: null
         }, content);
-        args.deleted_by = args.deleted_by || null;
         return super.validateContent(args);
     }
 
@@ -514,11 +508,8 @@
                             let updates = {
                                 version: record.content.version + 1,
                                 created_at: timestamp,
-<<<<<<< HEAD
-                                created_by: userRID
-=======
+                                created_by: userRID,
                                 deleted_by: null
->>>>>>> 558b017e
                             };
                             // create a copy of the current record
                             for (let key of Object.keys(record.content)) {
@@ -816,8 +807,8 @@
 
             const props = [
                 {name: 'name', type: 'string', mandatory: true, notNull: false},
-                {name: 'rules', type: 'embedded', mandatory: true, notNull: false},
-                {name: 'mode', type: 'integer', mandatory: true, notNull: false}
+                {name: 'rules', type: 'embeddedmap', mandatory: true, notNull: false},
+                {name: 'mode', type: 'integer', mandatory: false, notNull: false}
             ];
 
             const idxs = [{
